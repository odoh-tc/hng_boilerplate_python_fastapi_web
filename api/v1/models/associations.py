--- conflicted
+++ resolved
@@ -1,9 +1,5 @@
 """ Associations
 """
-<<<<<<< HEAD
-
-from sqlalchemy import Column, ForeignKey, String, Table, DateTime, func, Enum
-=======
 from sqlalchemy import (
         Column,
         ForeignKey,
@@ -11,7 +7,6 @@
         Table,
         Enum
     )
->>>>>>> d4766a46
 from api.db.database import Base
 
 
