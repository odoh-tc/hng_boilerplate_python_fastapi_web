--- conflicted
+++ resolved
@@ -12,24 +12,17 @@
 class Blog(BaseModel, Base):
     __tablename__ = "blogs"
 
-<<<<<<< HEAD
-    author_id = Column(UUID(as_uuid=True), ForeignKey('users.id'), nullable=False)
-=======
     author_id = Column(
         UUID(as_uuid=True),
         ForeignKey("users.id"),
         nullable=False,
         default=uuid7
     )
->>>>>>> dbfe03ff
     title = Column(String(100), nullable=False)
     content = Column(Text)
     image_url = Column(String(100), nullable=True)
     tags = Column(ARRAY(String(20)), nullable=True)
-<<<<<<< HEAD
-=======
     is_deleted = Column(Boolean, default=False, nullable=False)
     excerpt = Column(String(500), nullable=True)
->>>>>>> dbfe03ff
 
     author = relationship("User", backref="blogs")