""" User data model
"""

from sqlalchemy import (
        Column,
        String,
        text,
        Boolean
        )
from sqlalchemy.orm import relationship
from api.v1.models.associations import user_organization_association
from api.v1.models.base_model import BaseTableModel


class User(BaseTableModel):
    __tablename__ = "users"

    email = Column(String, unique=True, nullable=False)
    password = Column(String, nullable=True)
    first_name = Column(String, nullable=True)
    last_name = Column(String, nullable=True)
    avatar_url = Column(String, nullable=True)
    is_active = Column(Boolean, server_default=text("true"))
    is_super_admin = Column(Boolean, server_default=text("false"))
    is_deleted = Column(Boolean, server_default=text("false"))
    is_verified = Column(Boolean, server_default=text("false"))

    profile = relationship("Profile", uselist=False, back_populates="user", cascade="all, delete-orphan")
    organizations = relationship("Organization", secondary=user_organization_association, back_populates="users")
    notifications = relationship("Notification", back_populates="user", cascade="all, delete-orphan")
    activity_logs = relationship("ActivityLog", back_populates="user", cascade="all, delete-orphan")
    jobs = relationship("Job", back_populates="author", cascade="all, delete-orphan")
    token_login = relationship("TokenLogin", back_populates="user", uselist=False, cascade="all, delete-orphan")
    oauth = relationship("OAuth", back_populates="user", uselist=False, cascade="all, delete-orphan")
    testimonials = relationship("Testimonial", back_populates="author", cascade="all, delete-orphan")
    payments = relationship("Payment", back_populates="user", cascade="all, delete-orphan") 
    blogs = relationship("Blog", back_populates="author", cascade="all, delete-orphan") 
    comments = relationship("Comment", back_populates="user", cascade="all, delete-orphan")
    invitations = relationship("Invitation", back_populates="user", cascade="all, delete-orphan")
    messages = relationship("Message", back_populates="user", cascade="all, delete-orphan")
    blog_likes = relationship("BlogLike", back_populates="user", cascade="all, delete-orphan")
    blog_dislikes = relationship("BlogDislike", back_populates="user", cascade="all, delete-orphan")
    comment_likes = relationship("CommentLike", back_populates="user", cascade="all, delete-orphan")
    comment_dislikes = relationship("CommentDislike", back_populates="user", cascade="all, delete-orphan")
<<<<<<< HEAD
    region = relationship("Region", back_populates="user", cascade="all, delete-orphan")
=======
    notification_setting = relationship("NotificationSetting", back_populates="user",  cascade="all, delete-orphan", uselist=False)

>>>>>>> ce8b1779
    
    def to_dict(self):
        obj_dict = super().to_dict()
        obj_dict.pop("password")
        return obj_dict

    def __str__(self):
        return self.email<|MERGE_RESOLUTION|>--- conflicted
+++ resolved
@@ -42,12 +42,8 @@
     blog_dislikes = relationship("BlogDislike", back_populates="user", cascade="all, delete-orphan")
     comment_likes = relationship("CommentLike", back_populates="user", cascade="all, delete-orphan")
     comment_dislikes = relationship("CommentDislike", back_populates="user", cascade="all, delete-orphan")
-<<<<<<< HEAD
+    notification_setting = relationship("NotificationSetting", back_populates="user",  cascade="all, delete-orphan", uselist=False)
     region = relationship("Region", back_populates="user", cascade="all, delete-orphan")
-=======
-    notification_setting = relationship("NotificationSetting", back_populates="user",  cascade="all, delete-orphan", uselist=False)
-
->>>>>>> ce8b1779
     
     def to_dict(self):
         obj_dict = super().to_dict()
