""" User data model
"""

from sqlalchemy import Column, String, text, Boolean
from sqlalchemy.orm import relationship
from api.v1.models.associations import user_organization_association
from api.v1.models.base_model import BaseTableModel


class User(BaseTableModel):
    __tablename__ = "users"

    email = Column(String, unique=True, nullable=False)
    password = Column(String, nullable=True)
    first_name = Column(String, nullable=True)
    last_name = Column(String, nullable=True)
    avatar_url = Column(String, nullable=True)
    is_active = Column(Boolean, server_default=text("true"))
    is_super_admin = Column(Boolean, server_default=text("false"))
    is_deleted = Column(Boolean, server_default=text("false"))
    is_verified = Column(Boolean, server_default=text("false"))

    profile = relationship(
        "Profile", uselist=False, back_populates="user", cascade="all, delete-orphan"
    )
    organizations = relationship(
        "Organization", secondary=user_organization_association, back_populates="users"
    )
    notifications = relationship(
        "Notification", back_populates="user", cascade="all, delete-orphan"
    )
    activity_logs = relationship(
        "ActivityLog", back_populates="user", cascade="all, delete-orphan"
    )
    jobs = relationship("Job", back_populates="author", cascade="all, delete-orphan")
<<<<<<< HEAD
    token_login = relationship(
        "TokenLogin", back_populates="user", uselist=False, cascade="all, delete-orphan"
    )
    oauth = relationship(
        "OAuth", back_populates="user", uselist=False, cascade="all, delete-orphan"
    )
    testimonials = relationship(
        "Testimonial", back_populates="author", cascade="all, delete-orphan"
    )
    payments = relationship(
        "Payment", back_populates="user", cascade="all, delete-orphan"
    )
    blogs = relationship("Blog", back_populates="author", cascade="all, delete-orphan")
    comments = relationship(
        "Comment", back_populates="user", cascade="all, delete-orphan"
    )
    invitations = relationship(
        "Invitation", back_populates="user", cascade="all, delete-orphan"
    )
    messages = relationship(
        "Message", back_populates="user", cascade="all, delete-orphan"
    )
    blog_likes = relationship(
        "BlogLike", back_populates="user", cascade="all, delete-orphan"
    )
    blog_dislikes = relationship(
        "BlogDislike", back_populates="user", cascade="all, delete-orphan"
    )
    comment_likes = relationship(
        "CommentLike", back_populates="user", cascade="all, delete-orphan"
    )
    comment_dislikes = relationship(
        "CommentDislike", back_populates="user", cascade="all, delete-orphan"
    )

=======
    token_login = relationship("TokenLogin", back_populates="user", uselist=False, cascade="all, delete-orphan")
    oauth = relationship("OAuth", back_populates="user", uselist=False, cascade="all, delete-orphan")
    testimonials = relationship("Testimonial", back_populates="author", cascade="all, delete-orphan")
    payments = relationship("Payment", back_populates="user", cascade="all, delete-orphan") 
    blogs = relationship("Blog", back_populates="author", cascade="all, delete-orphan") 
    comments = relationship("Comment", back_populates="user", cascade="all, delete-orphan")
    invitations = relationship("Invitation", back_populates="user", cascade="all, delete-orphan")
    messages = relationship("Message", back_populates="user", cascade="all, delete-orphan")
    blog_likes = relationship("BlogLike", back_populates="user", cascade="all, delete-orphan")
    blog_dislikes = relationship("BlogDislike", back_populates="user", cascade="all, delete-orphan")
    comment_likes = relationship("CommentLike", back_populates="user", cascade="all, delete-orphan")
    comment_dislikes = relationship("CommentDislike", back_populates="user", cascade="all, delete-orphan")
    notification_setting = relationship("NotificationSetting", back_populates="user",  cascade="all, delete-orphan", uselist=False)

    
>>>>>>> d4766a46
    def to_dict(self):
        obj_dict = super().to_dict()
        obj_dict.pop("password")
        return obj_dict

    def __str__(self):
        return self.email<|MERGE_RESOLUTION|>--- conflicted
+++ resolved
@@ -33,43 +33,6 @@
         "ActivityLog", back_populates="user", cascade="all, delete-orphan"
     )
     jobs = relationship("Job", back_populates="author", cascade="all, delete-orphan")
-<<<<<<< HEAD
-    token_login = relationship(
-        "TokenLogin", back_populates="user", uselist=False, cascade="all, delete-orphan"
-    )
-    oauth = relationship(
-        "OAuth", back_populates="user", uselist=False, cascade="all, delete-orphan"
-    )
-    testimonials = relationship(
-        "Testimonial", back_populates="author", cascade="all, delete-orphan"
-    )
-    payments = relationship(
-        "Payment", back_populates="user", cascade="all, delete-orphan"
-    )
-    blogs = relationship("Blog", back_populates="author", cascade="all, delete-orphan")
-    comments = relationship(
-        "Comment", back_populates="user", cascade="all, delete-orphan"
-    )
-    invitations = relationship(
-        "Invitation", back_populates="user", cascade="all, delete-orphan"
-    )
-    messages = relationship(
-        "Message", back_populates="user", cascade="all, delete-orphan"
-    )
-    blog_likes = relationship(
-        "BlogLike", back_populates="user", cascade="all, delete-orphan"
-    )
-    blog_dislikes = relationship(
-        "BlogDislike", back_populates="user", cascade="all, delete-orphan"
-    )
-    comment_likes = relationship(
-        "CommentLike", back_populates="user", cascade="all, delete-orphan"
-    )
-    comment_dislikes = relationship(
-        "CommentDislike", back_populates="user", cascade="all, delete-orphan"
-    )
-
-=======
     token_login = relationship("TokenLogin", back_populates="user", uselist=False, cascade="all, delete-orphan")
     oauth = relationship("OAuth", back_populates="user", uselist=False, cascade="all, delete-orphan")
     testimonials = relationship("Testimonial", back_populates="author", cascade="all, delete-orphan")
@@ -85,7 +48,6 @@
     notification_setting = relationship("NotificationSetting", back_populates="user",  cascade="all, delete-orphan", uselist=False)
 
     
->>>>>>> d4766a46
     def to_dict(self):
         obj_dict = super().to_dict()
         obj_dict.pop("password")
