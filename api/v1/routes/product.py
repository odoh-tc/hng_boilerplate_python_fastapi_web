--- conflicted
+++ resolved
@@ -10,22 +10,13 @@
 from api.v1.models.product import Product, ProductFilterStatusEnum, ProductStatusEnum
 from api.v1.services.product import product_service
 from api.v1.schemas.product import (
-<<<<<<< HEAD
-    ProductUpdate,
-    ResponseModel,
-    ProductDetail,
-    ProductList,
-    ProductFilterResponse,
-    ResponseModel,
-    SuccessResponse
-=======
     ProductCreate,
     ProductList,
     ProductUpdate,
     ResponseModel,
+    ProductDetail,
     ProductFilterResponse,
     SuccessResponse,
->>>>>>> cf45edde
 )
 from api.utils.dependencies import get_current_user
 from api.v1.services.user import user_service
@@ -104,15 +95,11 @@
         raise HTTPException(status_code=500, detail="Failed to retrieve products")
 
 
-<<<<<<< HEAD
 @product.get(
     "/organizations/{org_id}",
     status_code=status.HTTP_200_OK,
     response_model=ProductList,
 )
-=======
-@product.get("/{org_id}", status_code=status.HTTP_200_OK, response_model=ProductList)
->>>>>>> cf45edde
 def get_organization_products(
     org_id: str,
     current_user: Annotated[User, Depends(user_service.get_current_user)],
