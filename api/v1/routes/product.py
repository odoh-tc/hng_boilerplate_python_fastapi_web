from fastapi import Depends, APIRouter, status, Query, HTTPException
from fastapi.encoders import jsonable_encoder
from sqlalchemy.orm import Session
from typing import Annotated
from typing import List

from api.utils.pagination import paginated_response
from api.utils.success_response import success_response
from api.db.database import get_db
from api.v1.models.product import Product, ProductFilterStatusEnum, ProductStatusEnum
from api.v1.services.product import product_service
from api.v1.schemas.product import (
    ProductCreate,
    ProductList,
    ProductUpdate,
    ResponseModel,
    ProductFilterResponse,
    SuccessResponse,
)
from api.utils.dependencies import get_current_user
from api.v1.services.user import user_service
from api.v1.models import User

product = APIRouter(prefix="/products", tags=["Products"])


<<<<<<< HEAD
@product.post("/{org_id}", status_code=status.HTTP_201_CREATED)
def product_create(
    org_id: str,
    product: ProductCreate,
    db: Session = Depends(get_db),
    current_user: User = Depends(user_service.get_current_user),
):
    created_product = product_service.create(
        db=db, schema=product, org_id=org_id, current_user=current_user
    )

    return success_response(
        status_code=status.HTTP_201_CREATED,
        message="Product created successfully",
        data=jsonable_encoder(created_product),
    )


=======
>>>>>>> 99f9e9ab
@product.get("", response_model=success_response, status_code=200)
async def get_all_products(
    current_user: Annotated[User, Depends(user_service.get_current_super_admin)],
    limit: Annotated[int, Query(ge=1, description="Number of products per page")] = 10,
    skip: Annotated[int, Query(ge=1, description="Page number (starts from 1)")] = 0,
    db: Session = Depends(get_db),
):
    """Endpoint to get all products. Only accessible to superadmin"""
<<<<<<< HEAD

    return paginated_response(db=db, model=Product, limit=limit, skip=skip)

=======

    return paginated_response(db=db, model=Product, limit=limit, skip=skip)
>>>>>>> 99f9e9ab

@product.get(
    "/filter-status",
    response_model=SuccessResponse[List[ProductFilterResponse]],
    status_code=200,
)
async def get_products_by_filter_status(
    filter_status: ProductFilterStatusEnum = Query(...),
    db: Session = Depends(get_db),
    current_user: User = Depends(user_service.get_current_user),
):
    """Endpoint to get products by filter status"""
    try:
        products = product_service.fetch_by_filter_status(db, filter_status)
        return SuccessResponse(
            message="Products retrieved successfully", status_code=200, data=products
        )
    except Exception as e:
        raise HTTPException(status_code=500, detail="Failed to retrieve products")
    
@product.get('/status', response_model=SuccessResponse[List[ProductFilterResponse]], status_code=200)
async def get_products_by_status(
    status: ProductStatusEnum = Query(...),
    db: Session = Depends(get_db),
    current_user: User = Depends(user_service.get_current_user),
):
    '''Endpoint to get products by status'''
    try:
        products = product_service.fetch_by_status(db, status)
        return SuccessResponse(
            message="Products retrieved successfully",
            status_code=200,
            data=products
        )
    except Exception as e:
        raise HTTPException(status_code=500, detail="Failed to retrieve products")

<<<<<<< HEAD

=======
>>>>>>> 99f9e9ab
@product.get("/{org_id}", status_code=status.HTTP_200_OK, response_model=ProductList)
def get_organization_products(
    org_id: str,
    current_user: Annotated[User, Depends(user_service.get_current_user)],
    limit: Annotated[int, Query(ge=1, description="Number of products per page")] = 10,
    page: Annotated[int, Query(ge=1, description="Page number (starts from 1)")] = 1,
    db: Session = Depends(get_db),
):
    """
    Endpoint to retrieve a paginated list of products of an organization.

    Query parameter:
        - limit: Number of product per page (default: 10, minimum: 1)
        - page: Page number (starts from 1)
    """

    products = product_service.fetch_by_organization(
        db, user=current_user, org_id=org_id, limit=limit, page=page
    )

    total_products = len(products)

    total_pages = int(total_products / limit) + (total_products % limit > 0)

    product_data = [
        {
            "name": product.name,
            "description": product.description,
            "price": str(product.price),
        }
        for product in products
    ]

    data = {
        "current_page": page,
        "total_pages": total_pages,
        "limit": limit,
        "total_items": total_products,
        "products": product_data,
    }

    return success_response(
        status_code=200,
        message="Successfully fetched organizations products",
        data=data,
    )


@product.put("/{id}", response_model=ResponseModel)
async def update_product(
    id: str,
    product_update: ProductUpdate,
    current_user: User = Depends(get_current_user),
    db: Session = Depends(get_db),
):
    """
    Update the details of an existing product.

    This endpoint updates a product's attributes such as name, price, description, and tag.
    It ensures that the product exists before performing the update. The `updated_at` timestamp
    is set to the current time to reflect when the update occurred.

    Args:
        id (UUID): The unique identifier of the product to be updated.
        product (ProductUpdate): The new product data to be updated.
        current_user (User): The currently authenticated user, obtained from the `get_current_user` dependency.
        db (Session): The database session, provided by the `get_db` dependency.

    Returns:
        ProductUpdate: The updated product details.

    Raises:
        HTTPException: If the product with the specified `id` does not exist, a 404 error is raised.

    Example:
        PUT /product/123e4567-e89b-12d3-a456-426614174000
        {
            "name": "New Product Name",
            "price": 29.99,
            "description": "Updated description",
        }
    """

    updated_product = product_service.update(db, id=str(id), schema=product_update)

    # Prepare the response
    return success_response(
        status_code=200,
        message="Product updated successfully",
        data=jsonable_encoder(updated_product),
    )


@product.delete("/{id}", status_code=status.HTTP_204_NO_CONTENT)
def delete_product(
    id: str,
    current_user: User = Depends(user_service.get_current_user),
    db: Session = Depends(get_db),
):
    """Enpoint to delete a product

    Args:
        id (str): The unique identifier of the product to be deleted
        current_user (User): The currently authenticated user, obtained from the `get_current_user` dependency.
        db (Session): The database session, provided by the `get_db` dependency.

    Raises:
        HTTPException: 401 FORBIDDEN (Current user is not a authenticated)
        HTTPException: 404 NOT FOUND (Product to be deleted cannot be found)
    """

    product_service.delete(db=db, id=id, current_user=current_user)<|MERGE_RESOLUTION|>--- conflicted
+++ resolved
@@ -24,7 +24,6 @@
 product = APIRouter(prefix="/products", tags=["Products"])
 
 
-<<<<<<< HEAD
 @product.post("/{org_id}", status_code=status.HTTP_201_CREATED)
 def product_create(
     org_id: str,
@@ -43,8 +42,6 @@
     )
 
 
-=======
->>>>>>> 99f9e9ab
 @product.get("", response_model=success_response, status_code=200)
 async def get_all_products(
     current_user: Annotated[User, Depends(user_service.get_current_super_admin)],
@@ -53,14 +50,9 @@
     db: Session = Depends(get_db),
 ):
     """Endpoint to get all products. Only accessible to superadmin"""
-<<<<<<< HEAD
 
     return paginated_response(db=db, model=Product, limit=limit, skip=skip)
 
-=======
-
-    return paginated_response(db=db, model=Product, limit=limit, skip=skip)
->>>>>>> 99f9e9ab
 
 @product.get(
     "/filter-status",
@@ -80,28 +72,28 @@
         )
     except Exception as e:
         raise HTTPException(status_code=500, detail="Failed to retrieve products")
-    
-@product.get('/status', response_model=SuccessResponse[List[ProductFilterResponse]], status_code=200)
+
+
+@product.get(
+    "/status",
+    response_model=SuccessResponse[List[ProductFilterResponse]],
+    status_code=200,
+)
 async def get_products_by_status(
     status: ProductStatusEnum = Query(...),
     db: Session = Depends(get_db),
     current_user: User = Depends(user_service.get_current_user),
 ):
-    '''Endpoint to get products by status'''
+    """Endpoint to get products by status"""
     try:
         products = product_service.fetch_by_status(db, status)
         return SuccessResponse(
-            message="Products retrieved successfully",
-            status_code=200,
-            data=products
+            message="Products retrieved successfully", status_code=200, data=products
         )
     except Exception as e:
         raise HTTPException(status_code=500, detail="Failed to retrieve products")
 
-<<<<<<< HEAD
-
-=======
->>>>>>> 99f9e9ab
+
 @product.get("/{org_id}", status_code=status.HTTP_200_OK, response_model=ProductList)
 def get_organization_products(
     org_id: str,
