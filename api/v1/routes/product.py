--- conflicted
+++ resolved
@@ -70,15 +70,12 @@
     except Exception as e:
         raise HTTPException(status_code=500, detail="Failed to retrieve products")
 
-<<<<<<< HEAD
+
 @product.get(
     "/organizations/{org_id}",
     status_code=status.HTTP_200_OK,
     response_model=ProductList,
 )
-=======
-@product.get("/{org_id}", status_code=status.HTTP_200_OK, response_model=ProductList)
->>>>>>> 34e60dbb
 def get_organization_products(
     org_id: str,
     current_user: Annotated[User, Depends(user_service.get_current_user)],
