#!/usr/bin/env python3

from api.utils.success_response import success_response
from api.v1.schemas.jobs import PostJobSchema, AddJobSchema, JobCreateResponseSchema, UpdateJobSchema
from fastapi.exceptions import HTTPException
from fastapi.encoders import jsonable_encoder

from fastapi import APIRouter, HTTPException, Depends, status
from api.v1.services.user import user_service
from sqlalchemy.orm import Session
from api.utils.logger import logger
from api.db.database import get_db
from api.v1.models.user import User
from api.v1.models.job import Job
from api.v1.services.jobs import job_service
from api.utils.pagination import paginated_response

jobs = APIRouter(prefix="/jobs", tags=["Jobs"])


@jobs.post(
    "",
    response_model=success_response,
    status_code=201,
    
)
async def add_jobs(
    job: PostJobSchema,
    db: Session = Depends(get_db),
    admin: User = Depends(user_service.get_current_super_admin),
):
    """
    Add a job listing to the database.
    This endpoint allows an admin to post a job listing to the database.

    Parameters:
    - job: PostJobSchema
        The details of the job listing.
    - admin: User (Depends on get_current_super_admin)
        The current admin posting the job request. This is a dependency that provides the admin context.
    - db: The database session
    """
    if job.title.strip() == "" or job.description.strip() == "":
        raise HTTPException(status_code=400, detail="Invalid request data")

    job_full = AddJobSchema(author_id=admin.id, **job.model_dump())
    new_job = job_service.create(db, job_full)
    logger.info(f"Job Listing created successfully {new_job.id}")

    return success_response(
        message = "Job listing created successfully",
        status_code = 201,
        data = jsonable_encoder(JobCreateResponseSchema.model_validate(new_job))
    )


# GET /api/v1/jobs/:job_id 
@jobs.get("") 
async def fetch_all_jobs(
    db: Session = Depends(get_db),
    page_size: int = 10 ,
    page: int = 0 ,
):
    """
	Description
		Get endpoint for unauthenticated users to retrieve all jobs.

	Args:
		db: the database session object

	Returns:
		Response: a response object containing details if successful or appropriate errors if not
	"""	
    return paginated_response(
        db=db,
        model=Job,
        limit=page_size,
        skip=max(page,0),
    )

<<<<<<< HEAD
@jobs.delete(
    "",
    response_model=success_response,
    status_code=200,
    
)
async def delete_job_by_id(
    id: str,
    db: Session = Depends(get_db),
    admin: User = Depends(user_service.get_current_super_admin),
):
    """
    Delete a job record by id
    """
    job_service.delete(db, id)

    return success_response(
        message = "Job listing deleted successfully",
        status_code = 200,
    )
=======
@jobs.patch("/{id}")
async def update_job(
    id: str,
    schema: UpdateJobSchema,
    db: Session = Depends(get_db),
    current_user: User = Depends(user_service.get_current_super_admin),
):
    '''This endpoint is to update a job listing by its id'''

    job = job_service.update(db, id=id, schema=schema)

    return success_response(
        data=jsonable_encoder(job),
        message="Successfully updated a job listing",
        status_code=status.HTTP_200_OK,
        )
>>>>>>> 3e8129f5
<|MERGE_RESOLUTION|>--- conflicted
+++ resolved
@@ -78,7 +78,6 @@
         skip=max(page,0),
     )
 
-<<<<<<< HEAD
 @jobs.delete(
     "",
     response_model=success_response,
@@ -99,7 +98,7 @@
         message = "Job listing deleted successfully",
         status_code = 200,
     )
-=======
+
 @jobs.patch("/{id}")
 async def update_job(
     id: str,
@@ -115,5 +114,4 @@
         data=jsonable_encoder(job),
         message="Successfully updated a job listing",
         status_code=status.HTTP_200_OK,
-        )
->>>>>>> 3e8129f5
+        )