--- conflicted
+++ resolved
@@ -5,11 +5,6 @@
 from typing import List
 from sqlalchemy.orm import Session
 from api.utils.success_response import success_response
-<<<<<<< HEAD
-from api.v1.schemas.permissions.roles import RoleCreate, RoleResponse, \
-    RoleAssignRequest, RemoveUserFromRoleResponse
-=======
->>>>>>> c12bc842
 from api.v1.services.permissions.role_service import role_service
 from api.v1.schemas.permissions.roles import RoleDeleteResponse
 from fastapi.responses import JSONResponse
@@ -76,10 +71,6 @@
     )
 
 
-<<<<<<< HEAD
-
-=======
->>>>>>> c12bc842
 @role_perm.delete("/roles/{role_id}", tags=["delete role"], response_model=success_response)
 def delete_role(
     role_id: str, 
@@ -89,11 +80,9 @@
     role_service.delete_role(db, role_id)
     return success_response(status_code=200, message="Role successfully deleted.", data={"id": role_id})
        
-<<<<<<< HEAD
 
-=======
+       
     
->>>>>>> c12bc842
 @role_perm.get(
     "/organizations/{org_id}/roles",
     response_model=List[RoleResponse],
