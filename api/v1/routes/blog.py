--- conflicted
+++ resolved
@@ -1,10 +1,6 @@
 from typing import List, Annotated
 
-<<<<<<< HEAD
-from fastapi import APIRouter, Depends, HTTPException, status, HTTPException
-=======
-from fastapi import APIRouter, Depends, HTTPException, Response
->>>>>>> d5a0f086
+from fastapi import APIRouter, Depends, HTTPException, status, HTTPException, Response
 from fastapi.encoders import jsonable_encoder
 from sqlalchemy.orm import Session
 
