from fastapi import Depends, APIRouter, status, Query, HTTPException
from fastapi.encoders import jsonable_encoder
from sqlalchemy.orm import Session
from sqlalchemy import func
from typing import Annotated
from typing import List

from api.utils.pagination import paginated_response
from api.utils.success_response import success_response
from api.db.database import get_db
from api.v1.models.product import Product, ProductFilterStatusEnum, ProductStatusEnum
from api.v1.services.product import product_service, ProductCategoryService

from api.utils.dependencies import get_current_user
from api.v1.schemas.product_comment import ProductCommentCreate, ProductCommentResponse, ProductCommentUpdate
from api.v1.services.product_comment import product_comment_service
from api.v1.services.user import user_service
from api.v1.models import User

product_comment = APIRouter(prefix="/products", tags=["Product Comments"])


@product_comment.get("/{product_id}/comments/{comment_id}", response_model=ProductCommentResponse, status_code=status.HTTP_200_OK)
def get_product_comment(
    product_id: str,
    comment_id: str,
    db: Session = Depends(get_db),
    current_user: User = Depends(user_service.get_current_user),
):
    """ An endpoint that fetches a single product comment"""
    comment = product_comment_service.fetch(db=db, id=comment_id)
    return success_response(
        status_code=status.HTTP_200_OK,
        message="Comment fetched successfully",
        data=jsonable_encoder(comment),
    )
<<<<<<< HEAD


@product_comment.delete("/products/{product_id}/comments")
def delete_all_product_comments(product_id: str, db: Session = Depends(get_db),current_user: User = Depends(user_service.get_current_super_admin),):
    if not current_user:
        raise HTTPException(status_code=401, detail="You are not Authorized")
    deleted_comment = product_comment_service.delete_product_comments(db=db, product_id=product_id)
    return success_response(
        message=deleted_comment["message"],
        status_code=200,
=======
    
    
@product_comment.get("/{product_id}/comments", response_model=List[ProductCommentResponse], status_code=status.HTTP_200_OK)
def get_all_product_comments(
    product_id: str,
    db: Session = Depends(get_db),
    current_user: User = Depends(user_service.get_current_user),
):
    """ An endpoint that fetches all product comment"""
    comments = product_comment_service.fetch_all(db=db, product_id=product_id)
    return success_response(
        status_code=status.HTTP_200_OK,
        message="Comments fetched successfully",
        data=jsonable_encoder(comments),
>>>>>>> df49c071
    )<|MERGE_RESOLUTION|>--- conflicted
+++ resolved
@@ -34,20 +34,7 @@
         message="Comment fetched successfully",
         data=jsonable_encoder(comment),
     )
-<<<<<<< HEAD
 
-
-@product_comment.delete("/products/{product_id}/comments")
-def delete_all_product_comments(product_id: str, db: Session = Depends(get_db),current_user: User = Depends(user_service.get_current_super_admin),):
-    if not current_user:
-        raise HTTPException(status_code=401, detail="You are not Authorized")
-    deleted_comment = product_comment_service.delete_product_comments(db=db, product_id=product_id)
-    return success_response(
-        message=deleted_comment["message"],
-        status_code=200,
-=======
-    
-    
 @product_comment.get("/{product_id}/comments", response_model=List[ProductCommentResponse], status_code=status.HTTP_200_OK)
 def get_all_product_comments(
     product_id: str,
@@ -60,5 +47,14 @@
         status_code=status.HTTP_200_OK,
         message="Comments fetched successfully",
         data=jsonable_encoder(comments),
->>>>>>> df49c071
+    )
+
+@product_comment.delete("/products/{product_id}/comments")
+def delete_all_product_comments(product_id: str, db: Session = Depends(get_db),current_user: User = Depends(user_service.get_current_super_admin),):
+    if not current_user:
+        raise HTTPException(status_code=401, detail="You are not Authorized")
+    deleted_comment = product_comment_service.delete_product_comments(db=db, product_id=product_id)
+    return success_response(
+        message=deleted_comment["message"],
+        status_code=200,
     )