from fastapi import Depends, APIRouter, status, Query, HTTPException
from fastapi.encoders import jsonable_encoder
from sqlalchemy.orm import Session
from sqlalchemy import func
from typing import Annotated
from typing import List

from api.utils.pagination import paginated_response
from api.utils.success_response import success_response
from api.db.database import get_db
from api.v1.models.product import Product, ProductFilterStatusEnum, ProductStatusEnum
from api.v1.services.product import product_service, ProductCategoryService

from api.utils.dependencies import get_current_user
from api.v1.schemas.product import ProductCommentsSchema, ProductCommentCreate
from api.v1.schemas.product_comment import (
    ProductCommentResponse,
    ProductCommentUpdate,
)
from api.v1.services.product_comment import product_comment_service
from api.v1.services.user import user_service
from api.v1.models import User

product_comment = APIRouter(
    prefix="/products/{product_id}/comments", tags=["Product Comments"]
)


@product_comment.get(
    "/{comment_id}",
    response_model=ProductCommentResponse,
    status_code=status.HTTP_200_OK,
)
def get_product_comment(
    product_id: str,
    comment_id: str,
    db: Session = Depends(get_db),
    current_user: User = Depends(user_service.get_current_user),
):
    """An endpoint that fetches a single product comment"""
    comment = product_comment_service.fetch(db=db, id=comment_id)
    return success_response(
        status_code=status.HTTP_200_OK,
        message="Comment fetched successfully",
        data=jsonable_encoder(comment),
    )

<<<<<<< HEAD

=======
>>>>>>> 79e9c8b5
@product_comment.post(
    "",
    status_code=status.HTTP_201_CREATED,
    response_model=ProductCommentsSchema,
)
def create_product_comment(
    product_id: str,
    comment: ProductCommentCreate,
    current_user: User = Depends(user_service.get_current_user),
    db: Session = Depends(get_db),
):
    product_comment = product_comment_service.create(
        db, comment, current_user.id, product_id
    )
    return success_response(
        status_code=status.HTTP_201_CREATED,
        message="Product Comment successfully created",
        data=jsonable_encoder(product_comment),
    )


@product_comment.patch(
    "/{comment_id}",
    status_code=status.HTTP_200_OK,
    response_model=ProductCommentsSchema,
)
def update_product_comment(
    product_id: str,
    comment_id: str,
    comment: ProductCommentCreate,
    current_user: User = Depends(user_service.get_current_user),
    db: Session = Depends(get_db),
):
    product_comment = product_comment_service.update(db, comment_id, comment)
    return success_response(
        status_code=status.HTTP_200_OK,
        message="Product Comment successfully updated!",
        data=jsonable_encoder(product_comment),
    )


@product_comment.get(
    "",
    response_model=List[ProductCommentResponse],
    status_code=status.HTTP_200_OK,
)
<<<<<<< HEAD
=======

@product_comment.get("/{product_id}/comments", response_model=List[ProductCommentResponse], status_code=status.HTTP_200_OK)
>>>>>>> 79e9c8b5
def get_all_product_comments(
    product_id: str,
    db: Session = Depends(get_db),
    current_user: User = Depends(user_service.get_current_user),
):
    """An endpoint that fetches all product comment"""
    comments = product_comment_service.fetch_all(db=db, product_id=product_id)
    return success_response(
        status_code=status.HTTP_200_OK,
        message="Comments fetched successfully",
        data=jsonable_encoder(comments),
    )


@product_comment.delete("")
def delete_all_product_comments(
    product_id: str,
    db: Session = Depends(get_db),
    current_user: User = Depends(user_service.get_current_super_admin),
):
    if not current_user:
        raise HTTPException(status_code=401, detail="You are not Authorized")
    deleted_comment = product_comment_service.delete_product_comments(
        db=db, product_id=product_id
    )
    return success_response(
        message=deleted_comment["message"],
        status_code=200,
    )<|MERGE_RESOLUTION|>--- conflicted
+++ resolved
@@ -45,10 +45,7 @@
         data=jsonable_encoder(comment),
     )
 
-<<<<<<< HEAD
 
-=======
->>>>>>> 79e9c8b5
 @product_comment.post(
     "",
     status_code=status.HTTP_201_CREATED,
@@ -95,11 +92,9 @@
     response_model=List[ProductCommentResponse],
     status_code=status.HTTP_200_OK,
 )
-<<<<<<< HEAD
-=======
-
-@product_comment.get("/{product_id}/comments", response_model=List[ProductCommentResponse], status_code=status.HTTP_200_OK)
->>>>>>> 79e9c8b5
+@product_comment.get(
+    "", response_model=List[ProductCommentResponse], status_code=status.HTTP_200_OK
+)
 def get_all_product_comments(
     product_id: str,
     db: Session = Depends(get_db),
