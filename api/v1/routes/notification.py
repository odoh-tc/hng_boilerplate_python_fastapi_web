from fastapi import Depends, status, APIRouter, Path, HTTPException
from sqlalchemy.orm import Session
from api.utils.success_response import success_response
from api.v1.models import User
from typing import Annotated
from api.db.database import get_db
from api.v1.services.user import user_service
from api.v1.services.notification import notification_service
from api.v1.schemas.notification import NotificationRead
from api.v1.models.notifications import Notification


notification = APIRouter(prefix="/notifications", tags=["Notifications"])


@notification.patch(
    "/{id}",
    summary="Mark a notification as read",
    description="This endpoint marks a notification as `read`. User must be authenticated an must be the owner of a notification to mark it as `read`",
    status_code=status.HTTP_200_OK,
    response_model=success_response,
)
def mark_notification_as_read(
    id: Annotated[str, Path()],
    current_user: User = Depends(user_service.get_current_user),
    db: Session = Depends(get_db),
):
    notification_service.mark_notification_as_read(
        notification_id=id, user=current_user, db=db
    )

    return success_response(status_code=200, message="Notifcation marked as read")


@notification.get("/current-user")
def get_current_user_notifications(
    current_user: User = Depends(user_service.get_current_user),
    db: Session = Depends(get_db),
):
    data = notification_service.get_current_user_notifications(current_user, db)
    return success_response(status_code=200, message="All notifications", data=data)


@notification.delete("/{notification_id}", status_code=status.HTTP_204_NO_CONTENT)
def delete_notification(
    notification_id: str,
    current_user=Depends(user_service.get_current_user),
    db: Session = Depends(get_db),
):

<<<<<<< HEAD
    notification_service.delete(notification_id, user=current_user, db=db)


@notification.get("/{notification_id}", status_code=status.HTTP_200_OK)
def get_notification(
    notification_id: str,
    current_user: User = Depends(user_service.get_current_user),
    db: Session = Depends(get_db)
):
    notification = notification_service.fetch(
        notification_id=notification_id,
        user=current_user,
        db=db
    )
    return {"message": "Notification fetched successfully", "status_code": 200, "success": True, "data": notification}
=======
    notification_service.delete(notification_id, user=current_user, db=db)
>>>>>>> 3479118f
<|MERGE_RESOLUTION|>--- conflicted
+++ resolved
@@ -48,7 +48,6 @@
     db: Session = Depends(get_db),
 ):
 
-<<<<<<< HEAD
     notification_service.delete(notification_id, user=current_user, db=db)
 
 
@@ -56,14 +55,14 @@
 def get_notification(
     notification_id: str,
     current_user: User = Depends(user_service.get_current_user),
-    db: Session = Depends(get_db)
+    db: Session = Depends(get_db),
 ):
     notification = notification_service.fetch(
-        notification_id=notification_id,
-        user=current_user,
-        db=db
+        notification_id=notification_id, user_id=current_user.id, db=db
     )
-    return {"message": "Notification fetched successfully", "status_code": 200, "success": True, "data": notification}
-=======
-    notification_service.delete(notification_id, user=current_user, db=db)
->>>>>>> 3479118f
+    return {
+        "message": "Notification fetched successfully",
+        "status_code": 200,
+        "success": True,
+        "data": notification,
+    }