from fastapi import APIRouter, Depends, status
from sqlalchemy.orm import Session
from api.db.database import get_db
from typing import Annotated
from api.core.responses import SUCCESS
from api.utils.success_response import success_response
from api.v1.services.contact_us import contact_us_service
from api.v1.schemas.contact_us import CreateContactUs
from api.v1.schemas.contact_us import ContactUsResponseSchema
from fastapi.encoders import jsonable_encoder
from api.v1.services.user import user_service
from api.v1.models import *

contact_us = APIRouter(prefix="/contact", tags=["Contact-Us"])


<<<<<<< HEAD
=======
# CREATE
@contact_us.post(
    "",
    response_model=success_response,
    status_code=status.HTTP_201_CREATED,
    responses={
        201: {"description": "Contact us message created successfully"},
        422: {"description": "Validation Error"},
    },
)
async def create_contact_us(
    data: CreateContactUs, db: Annotated[Session, Depends(get_db)]
):
    """Add a new contact us message."""
    new_contact_us_message = contact_us_service.create(db, data)
    response = success_response(
        message=SUCCESS,
        data={"id": new_contact_us_message.id},
        status_code=status.HTTP_201_CREATED,
    )
    return response


>>>>>>> 50991511
@contact_us.get(
    "",
    response_model=success_response,
    status_code=200,
    responses={
        403: {"description": "Unauthorized"},
        500: {"description": "Server Error"},
    },
)
def retrieve_contact_us(
    db: Session = Depends(get_db),
    admin: User = Depends(user_service.get_current_super_admin),
):
    """
    Retrieve all contact-us submissions from database
    """

    all_submissions = contact_us_service.fetch_all(db)
    submissions_filtered = list(
        map(lambda x: ContactUsResponseSchema.model_validate(x), all_submissions)
    )
    if len(submissions_filtered) == 0:
        submissions_filtered = [{}]
    return success_response(
        message="Submissions retrieved successfully",
        status_code=200,
        data=jsonable_encoder(submissions_filtered),
    )<|MERGE_RESOLUTION|>--- conflicted
+++ resolved
@@ -14,8 +14,6 @@
 contact_us = APIRouter(prefix="/contact", tags=["Contact-Us"])
 
 
-<<<<<<< HEAD
-=======
 # CREATE
 @contact_us.post(
     "",
@@ -39,7 +37,6 @@
     return response
 
 
->>>>>>> 50991511
 @contact_us.get(
     "",
     response_model=success_response,
