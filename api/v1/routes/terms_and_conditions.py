--- conflicted
+++ resolved
@@ -33,20 +33,7 @@
         status_code=status.HTTP_200_OK,
     )
 
-
-<<<<<<< HEAD
-@terms_and_conditions.delete("/{id}", response_model=DeleteResponseModel)
-async def delete_terms_and_conditions(id: str, db: Session = Depends(get_db), current_user: User = Depends(user_service.get_current_super_admin)):
-    try:
-        result = terms_and_conditions_service.delete(terms_id=id, db=db, current_user=current_user)
-    except HTTPException as e:
-        raise e
-    except Exception as e:
-        # Catch any other exceptions and raise an HTTP 500 error
-        raise HTTPException(status_code=500, detail={"message": "An unexpected error occurred", "status_code": 500, "success": False})
-
-    return result
-=======
+  
 @terms_and_conditions.post("/", response_model=success_response, status_code=201)
 async def create_terms_and_conditions(
     schema: UpdateTermsAndConditions,
@@ -74,4 +61,16 @@
         message="Successfully created terms and conditions",
         status_code=status.HTTP_201_CREATED,
     )
->>>>>>> b2749afc
+  
+  
+  @terms_and_conditions.delete("/{id}", response_model=DeleteResponseModel)
+async def delete_terms_and_conditions(id: str, db: Session = Depends(get_db), current_user: User = Depends(user_service.get_current_super_admin)):
+    try:
+        result = terms_and_conditions_service.delete(terms_id=id, db=db, current_user=current_user)
+    except HTTPException as e:
+        raise e
+    except Exception as e:
+        # Catch any other exceptions and raise an HTTP 500 error
+        raise HTTPException(status_code=500, detail={"message": "An unexpected error occurred", "status_code": 500, "success": False})
+
+    return result 