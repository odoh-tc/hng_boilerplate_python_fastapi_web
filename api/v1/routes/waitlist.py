#!/usr/bin/env python3

from api.utils.dependencies import get_super_admin
from api.utils.success_response import success_response
from api.v1.schemas.waitlist import WaitlistAddUserSchema
from api.utils.json_response import JsonResponseDict
from fastapi.exceptions import HTTPException
from sqlalchemy.exc import IntegrityError

from fastapi import APIRouter, HTTPException, Depends, Request
from sqlalchemy.orm import Session
from api.v1.schemas.waitlist import WaitlistAddUserSchema
from api.v1.services.waitlist_email import (
    send_confirmation_email,
    add_user_to_waitlist,
    find_existing_user,
)
from api.utils.logger import logger
from api.db.database import get_db
from api.v1.services.waitlist import waitlist_service

waitlist = APIRouter(prefix="/waitlists", tags=["Waitlist"])


@waitlist.post("/", response_model=success_response, status_code=201)
async def waitlist_signup(
    request: Request, user: WaitlistAddUserSchema, db: Session = Depends(get_db)
):
    if not user.full_name:
        logger.error("Full name is required")
        raise HTTPException(
            status_code=422,
            detail={
                "message": "Full name is required",
                "success": False,
                "status_code": 422,
            },
        )

    existing_user = find_existing_user(db, user.email)
    if existing_user:
        logger.error(f"Email already registered: {user.email}")
        raise HTTPException(
            status_code=400,
            detail={
                "message": "Email already registered",
                "success": False,
                "status_code": 400,
            },
        )

    db_user = add_user_to_waitlist(db, user.email, user.full_name)

    try:
        # await send_confirmation_email(user.email, user.full_name)
        logger.info(f"Confirmation email sent successfully to {user.email}")
    except HTTPException as e:
        logger.error(f"Failed to send confirmation email: {e.detail}")
        raise HTTPException(
            status_code=500,
            detail={
                "message": "Failed to send confirmation email",
                "success": False,
                "status_code": 500,
            },
        )

    logger.info(f"User signed up successfully: {user.email}")
    return success_response(message="You are all signed up!", status_code=201)


@waitlist.post(
    "/admin",
    responses={400: {"message": "Validation error"}, 403: {"message": "Forbidden"}},
)
def admin_add_user_to_waitlist(
    item: WaitlistAddUserSchema,
    admin=Depends(get_super_admin),
    db: Session = Depends(get_db),
):
    """
    Manually adds a user to the waitlist.
    This endpoint allows an admin to add a user to the waitlist.

    Parameters:
    - item: WaitlistAddUserSchema
        The details of the user to be added to the waitlist.
    - admin: User (Depends on get_super_admin)
        The current admin making the request. This is a dependency that provides the current admin context.

    Returns:
    - 201: User added successfully
    - 400: Validation error
    - 403: Forbidden
    """

    try:
        if len(item.full_name) == 0:
            detail = "full_name field cannot be blank"
            raise HTTPException(status_code=400, detail=detail)

        if obj := find_existing_user(db, item.email):
            raise IntegrityError("Duplicate entry", {}, None)

        new_waitlist_user = add_user_to_waitlist(db, **item.model_dump())
    except IntegrityError:
        detail = "Email already added"
        raise HTTPException(status_code=400, detail=detail)

    return success_response(
        message="User added to waitlist successfully",
        status_code=201,
        data={"email": item.email, "full_name": item.full_name},
    )

<<<<<<< HEAD
    return JsonResponseDict(**resp)

=======
    return JsonResponseDict(**resp)

@waitlist.get("/users", response_model=success_response, status_code=200)
async def get_all_waitlist_emails(
    request: Request,
    db: Session = Depends(get_db),
    admin=Depends(get_super_admin)
):
    waitlist_users = waitlist_service.fetch_all(db)
    emails = [{"email": user.email, "full_name": user.full_name} for user in waitlist_users]

    return success_response(
        message="Waitlist retrieved successfully",
        status_code=200,
        data=emails
    )

>>>>>>> 434fb880
<|MERGE_RESOLUTION|>--- conflicted
+++ resolved
@@ -1,137 +1,131 @@
-#!/usr/bin/env python3
-
-from api.utils.dependencies import get_super_admin
-from api.utils.success_response import success_response
-from api.v1.schemas.waitlist import WaitlistAddUserSchema
-from api.utils.json_response import JsonResponseDict
-from fastapi.exceptions import HTTPException
-from sqlalchemy.exc import IntegrityError
-
-from fastapi import APIRouter, HTTPException, Depends, Request
-from sqlalchemy.orm import Session
-from api.v1.schemas.waitlist import WaitlistAddUserSchema
-from api.v1.services.waitlist_email import (
-    send_confirmation_email,
-    add_user_to_waitlist,
-    find_existing_user,
-)
-from api.utils.logger import logger
-from api.db.database import get_db
-from api.v1.services.waitlist import waitlist_service
-
-waitlist = APIRouter(prefix="/waitlists", tags=["Waitlist"])
-
-
-@waitlist.post("/", response_model=success_response, status_code=201)
-async def waitlist_signup(
-    request: Request, user: WaitlistAddUserSchema, db: Session = Depends(get_db)
-):
-    if not user.full_name:
-        logger.error("Full name is required")
-        raise HTTPException(
-            status_code=422,
-            detail={
-                "message": "Full name is required",
-                "success": False,
-                "status_code": 422,
-            },
-        )
-
-    existing_user = find_existing_user(db, user.email)
-    if existing_user:
-        logger.error(f"Email already registered: {user.email}")
-        raise HTTPException(
-            status_code=400,
-            detail={
-                "message": "Email already registered",
-                "success": False,
-                "status_code": 400,
-            },
-        )
-
-    db_user = add_user_to_waitlist(db, user.email, user.full_name)
-
-    try:
-        # await send_confirmation_email(user.email, user.full_name)
-        logger.info(f"Confirmation email sent successfully to {user.email}")
-    except HTTPException as e:
-        logger.error(f"Failed to send confirmation email: {e.detail}")
-        raise HTTPException(
-            status_code=500,
-            detail={
-                "message": "Failed to send confirmation email",
-                "success": False,
-                "status_code": 500,
-            },
-        )
-
-    logger.info(f"User signed up successfully: {user.email}")
-    return success_response(message="You are all signed up!", status_code=201)
-
-
-@waitlist.post(
-    "/admin",
-    responses={400: {"message": "Validation error"}, 403: {"message": "Forbidden"}},
-)
-def admin_add_user_to_waitlist(
-    item: WaitlistAddUserSchema,
-    admin=Depends(get_super_admin),
-    db: Session = Depends(get_db),
-):
-    """
-    Manually adds a user to the waitlist.
-    This endpoint allows an admin to add a user to the waitlist.
-
-    Parameters:
-    - item: WaitlistAddUserSchema
-        The details of the user to be added to the waitlist.
-    - admin: User (Depends on get_super_admin)
-        The current admin making the request. This is a dependency that provides the current admin context.
-
-    Returns:
-    - 201: User added successfully
-    - 400: Validation error
-    - 403: Forbidden
-    """
-
-    try:
-        if len(item.full_name) == 0:
-            detail = "full_name field cannot be blank"
-            raise HTTPException(status_code=400, detail=detail)
-
-        if obj := find_existing_user(db, item.email):
-            raise IntegrityError("Duplicate entry", {}, None)
-
-        new_waitlist_user = add_user_to_waitlist(db, **item.model_dump())
-    except IntegrityError:
-        detail = "Email already added"
-        raise HTTPException(status_code=400, detail=detail)
-
-    return success_response(
-        message="User added to waitlist successfully",
-        status_code=201,
-        data={"email": item.email, "full_name": item.full_name},
-    )
-
-<<<<<<< HEAD
-    return JsonResponseDict(**resp)
-
-=======
-    return JsonResponseDict(**resp)
-
-@waitlist.get("/users", response_model=success_response, status_code=200)
-async def get_all_waitlist_emails(
-    request: Request,
-    db: Session = Depends(get_db),
-    admin=Depends(get_super_admin)
-):
-    waitlist_users = waitlist_service.fetch_all(db)
-    emails = [{"email": user.email, "full_name": user.full_name} for user in waitlist_users]
-
-    return success_response(
-        message="Waitlist retrieved successfully",
-        status_code=200,
-        data=emails
-    )
-
->>>>>>> 434fb880
+#!/usr/bin/env python3
+
+from api.utils.dependencies import get_super_admin
+from api.utils.success_response import success_response
+from api.v1.schemas.waitlist import WaitlistAddUserSchema
+from api.utils.json_response import JsonResponseDict
+from fastapi.exceptions import HTTPException
+from sqlalchemy.exc import IntegrityError
+
+from fastapi import APIRouter, HTTPException, Depends, Request
+from sqlalchemy.orm import Session
+from api.v1.schemas.waitlist import WaitlistAddUserSchema
+from api.v1.services.waitlist_email import (
+    send_confirmation_email,
+    add_user_to_waitlist,
+    find_existing_user,
+)
+from api.utils.logger import logger
+from api.db.database import get_db
+from api.v1.services.waitlist import waitlist_service
+
+waitlist = APIRouter(prefix="/waitlists", tags=["Waitlist"])
+
+
+@waitlist.post("/", response_model=success_response, status_code=201)
+async def waitlist_signup(
+    request: Request, user: WaitlistAddUserSchema, db: Session = Depends(get_db)
+):
+    if not user.full_name:
+        logger.error("Full name is required")
+        raise HTTPException(
+            status_code=422,
+            detail={
+                "message": "Full name is required",
+                "success": False,
+                "status_code": 422,
+            },
+        )
+
+    existing_user = find_existing_user(db, user.email)
+    if existing_user:
+        logger.error(f"Email already registered: {user.email}")
+        raise HTTPException(
+            status_code=400,
+            detail={
+                "message": "Email already registered",
+                "success": False,
+                "status_code": 400,
+            },
+        )
+
+    db_user = add_user_to_waitlist(db, user.email, user.full_name)
+
+    try:
+        # await send_confirmation_email(user.email, user.full_name)
+        logger.info(f"Confirmation email sent successfully to {user.email}")
+    except HTTPException as e:
+        logger.error(f"Failed to send confirmation email: {e.detail}")
+        raise HTTPException(
+            status_code=500,
+            detail={
+                "message": "Failed to send confirmation email",
+                "success": False,
+                "status_code": 500,
+            },
+        )
+
+    logger.info(f"User signed up successfully: {user.email}")
+    return success_response(message="You are all signed up!", status_code=201)
+
+
+@waitlist.post(
+    "/admin",
+    responses={400: {"message": "Validation error"}, 403: {"message": "Forbidden"}},
+)
+def admin_add_user_to_waitlist(
+    item: WaitlistAddUserSchema,
+    admin=Depends(get_super_admin),
+    db: Session = Depends(get_db),
+):
+    """
+    Manually adds a user to the waitlist.
+    This endpoint allows an admin to add a user to the waitlist.
+
+    Parameters:
+    - item: WaitlistAddUserSchema
+        The details of the user to be added to the waitlist.
+    - admin: User (Depends on get_super_admin)
+        The current admin making the request. This is a dependency that provides the current admin context.
+
+    Returns:
+    - 201: User added successfully
+    - 400: Validation error
+    - 403: Forbidden
+    """
+
+    try:
+        if len(item.full_name) == 0:
+            detail = "full_name field cannot be blank"
+            raise HTTPException(status_code=400, detail=detail)
+
+        if obj := find_existing_user(db, item.email):
+            raise IntegrityError("Duplicate entry", {}, None)
+
+        new_waitlist_user = add_user_to_waitlist(db, **item.model_dump())
+    except IntegrityError:
+        detail = "Email already added"
+        raise HTTPException(status_code=400, detail=detail)
+
+    return success_response(
+        message="User added to waitlist successfully",
+        status_code=201,
+        data={"email": item.email, "full_name": item.full_name},
+    )
+
+    return JsonResponseDict(**resp)
+
+@waitlist.get("/users", response_model=success_response, status_code=200)
+async def get_all_waitlist_emails(
+    request: Request,
+    db: Session = Depends(get_db),
+    admin=Depends(get_super_admin)
+):
+    waitlist_users = waitlist_service.fetch_all(db)
+    emails = [{"email": user.email, "full_name": user.full_name} for user in waitlist_users]
+
+    return success_response(
+        message="Waitlist retrieved successfully",
+        status_code=200,
+        data=emails
+    )