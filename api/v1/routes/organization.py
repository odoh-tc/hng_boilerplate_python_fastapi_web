--- conflicted
+++ resolved
@@ -19,13 +19,8 @@
 )
 def create_organization(
     schema: CreateUpdateOrganization,
-<<<<<<< HEAD
-    db: Session = Depends(get_db),
-    current_user: User = Depends(user_service.get_current_user)
-=======
     db: Session= Depends(get_db),
     current_user: User = Depends(user_service.get_current_user),
->>>>>>> 4967ff9d
 ):
     """Endpoint to create a new organization"""
 
