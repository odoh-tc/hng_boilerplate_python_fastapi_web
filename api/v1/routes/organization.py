--- conflicted
+++ resolved
@@ -6,7 +6,6 @@
 from api.v1.models.user import User
 from api.v1.schemas.organization import CreateUpdateOrganization, PaginatedOrgUsers
 from api.db.database import get_db
-from api.v1.models.user import User
 from api.v1.services.user import user_service
 from api.v1.services.organization import organization_service
 
@@ -34,7 +33,6 @@
         data=jsonable_encoder(new_org)
     )
 
-<<<<<<< HEAD
 
 @organization.get(
     '/{org_id}/users',
@@ -71,7 +69,9 @@
                 'updated_at'
             }
         )
-=======
+    )
+
+
 @organization.patch('/{org_id}', response_model=success_response)
 async def update_organization(org_id: str, schema: CreateUpdateOrganization, db: Session = Depends(get_db), current_user: User = Depends(user_service.get_current_user)):
     """update organization"""
@@ -81,5 +81,4 @@
         status_code=status.HTTP_200_OK,
         message='Organization updated successfully',
         data=jsonable_encoder(updated_organization)
->>>>>>> ddbd1ac3
     )