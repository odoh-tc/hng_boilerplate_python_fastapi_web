--- conflicted
+++ resolved
@@ -156,17 +156,11 @@
         db=db, org_id=org_id, product_id=product_id, current_user=current_user
     )
 
-<<<<<<< HEAD
-@organization.delete("superadmin/{org_id}")
-async def delete_organization(org_id: str, db: Session = Depends(get_db), 
-                        current_user: User = Depends(user_service.get_current_super_admin),
-=======
 @organization.delete("/{org_id}")
 async def delete_organization(
     org_id: str,
     db: Session = Depends(get_db),
     current_user: User = Depends(user_service.get_current_super_admin),
->>>>>>> 6f10155c
 ):
     check = organization_service.check_organization_exist(db, org_id)
     if check:
