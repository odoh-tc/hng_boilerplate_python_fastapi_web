--- conflicted
+++ resolved
@@ -8,13 +8,10 @@
 from fastapi.encoders import jsonable_encoder
 from api.v1.models.user import User
 from api.v1.services.user import user_service
-<<<<<<< HEAD
 
 newsletter = APIRouter(prefix="/newsletters", tags=["Newsletter"])
-=======
 from api.utils.pagination import paginated_response
-newsletter = APIRouter(prefix="/pages/newsletters", tags=["Newsletter"])
->>>>>>> 6f10155c
+
 
 
 @newsletter.post("/subscribers")
@@ -82,7 +79,6 @@
     """Endpoint to delete a newsletter"""
     NewsletterService.delete(db=db, id=id)
 
-<<<<<<< HEAD
 @newsletter.patch(
     "/{id}",
     status_code=status.HTTP_200_OK,   
@@ -98,7 +94,7 @@
         data=jsonable_encoder(newsletter),
         message="Successfully updated a newsletter",
         status_code=status.HTTP_200_OK
-=======
+    )
 @newsletter.get('', status_code=200)
 def get_all_newsletters(
     db:Session = Depends(get_db),
@@ -114,7 +110,6 @@
         skip=page,
         limit = page_size,
         model = Newsletter
->>>>>>> 6f10155c
     )
 
 @newsletter.post('/unsubscribe')
