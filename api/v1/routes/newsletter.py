from fastapi import APIRouter, Depends, status
from typing import Annotated
from sqlalchemy.orm import Session
from api.utils.success_response import success_response
from api.v1.schemas.newsletter import EmailSchema, EmailRetrieveSchema, SingleNewsletterResponse
from api.db.database import get_db
from api.v1.services.newsletter import NewsletterService
from fastapi.encoders import jsonable_encoder
from api.v1.models.user import User
from api.v1.services.user import user_service

newsletter = APIRouter(prefix="/pages/newsletters", tags=["Newsletter"])


@newsletter.post("/")
async def sub_newsletter(request: EmailSchema, db: Session = Depends(get_db)):
    """
    Newsletter subscription endpoint
    """

    # check for duplicate email
    NewsletterService.check_existing_subscriber(db, request)

    # Save user to the database
    NewsletterService.create(db, request)

    return success_response(
        message="Thank you for subscribing to our newsletter.",
        status_code=status.HTTP_201_CREATED,
    )


@newsletter.get(
    "/",
    response_model=success_response,
    status_code=200,
)
def retrieve_subscribers(
    db: Session = Depends(get_db),
    admin: User = Depends(user_service.get_current_super_admin),
):
    """
    Retrieve all newsletter subscription from database
    """

    subscriptions = NewsletterService.fetch_all(db)
    subs_filtered = list(
        map(lambda x: EmailRetrieveSchema.model_validate(x), subscriptions)
    )

    if len(subs_filtered) == 0:
        subs_filtered = [{}]

    return success_response(
<<<<<<< HEAD
        message = "Subscriptions retrieved successfully",
        status_code = 200,
        data = jsonable_encoder(subs_filtered)
    )

@newsletter.post('/newsletters/unsubscribe')
async def unsubscribe_newsletter(request: EmailSchema, db: Session = Depends(get_db)):
    """
    Newsletter unsubscription endpoint
    """
    NewsletterService.unsubscribe(db, request)
    return success_response(
        message="Unsubscribed successfully.",
        status_code=status.HTTP_200_OK,
    )
=======
        message="Subscriptions retrieved successfully",
        status_code=200,
        data=jsonable_encoder(subs_filtered),
    )

@newsletter.get('/{id}', response_model=SingleNewsletterResponse, status_code=status.HTTP_200_OK)
async def get_single_newsletter(
    id: str,
    db: Annotated[Session, Depends(get_db)],
    ):
    """Retrieves a single newsletter.

    Args:
        id: The id of the job for the newsletter
        db: database Session object

    Returns:
        SingleNewslettersResponse: response on success
    """
    newsletterservice = NewsletterService()
    return newsletterservice.fetch(news_id=id, db=db)

@newsletter.delete(
    "/{id}",
    status_code=status.HTTP_204_NO_CONTENT,
    summary="Delete single newsletter",
    description="Endpoint to delete a single newsletter by ID",
)
def delete_newsletter(
    id: str,
    db: Session = Depends(get_db),
    current_user: User = Depends(user_service.get_current_super_admin),
):
    """Endpoint to delete a newsletter"""
    NewsletterService.delete(db=db, id=id)
>>>>>>> 9ce291ff
<|MERGE_RESOLUTION|>--- conflicted
+++ resolved
@@ -52,23 +52,6 @@
         subs_filtered = [{}]
 
     return success_response(
-<<<<<<< HEAD
-        message = "Subscriptions retrieved successfully",
-        status_code = 200,
-        data = jsonable_encoder(subs_filtered)
-    )
-
-@newsletter.post('/newsletters/unsubscribe')
-async def unsubscribe_newsletter(request: EmailSchema, db: Session = Depends(get_db)):
-    """
-    Newsletter unsubscription endpoint
-    """
-    NewsletterService.unsubscribe(db, request)
-    return success_response(
-        message="Unsubscribed successfully.",
-        status_code=status.HTTP_200_OK,
-    )
-=======
         message="Subscriptions retrieved successfully",
         status_code=200,
         data=jsonable_encoder(subs_filtered),
@@ -104,4 +87,14 @@
 ):
     """Endpoint to delete a newsletter"""
     NewsletterService.delete(db=db, id=id)
->>>>>>> 9ce291ff
+
+@newsletter.post('/newsletters/unsubscribe')
+async def unsubscribe_newsletter(request: EmailSchema, db: Session = Depends(get_db)):
+    """
+    Newsletter unsubscription endpoint
+    """
+    NewsletterService.unsubscribe(db, request)
+    return success_response(
+        message="Unsubscribed successfully.",
+        status_code=status.HTTP_200_OK,
+    )