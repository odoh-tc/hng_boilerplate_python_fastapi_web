<<<<<<< HEAD
from fastapi import APIRouter, Depends, status,Query
=======
from fastapi import APIRouter, Depends, status
from typing import Annotated
>>>>>>> a55ecefa
from sqlalchemy.orm import Session
from typing import Annotated
from api.utils.success_response import success_response
from api.v1.schemas.newsletter import EmailSchema, EmailRetrieveSchema, SingleNewsletterResponse
from api.db.database import get_db
from api.v1.services.newsletter import NewsletterService
from fastapi.encoders import jsonable_encoder
from api.v1.models.newsletter import Newsletter
from api.v1.models.user import User
from api.v1.services.user import user_service
<<<<<<< HEAD
from api.v1.services.newsletter import NewsletterService
from api.utils.pagination import paginated_response
newsletter = APIRouter(prefix='/pages', tags=['Newsletter'])

@newsletter.post('/newsletters/subscribers')
=======

newsletter = APIRouter(prefix="/pages/newsletters", tags=["Newsletter"])


@newsletter.post("/")
>>>>>>> a55ecefa
async def sub_newsletter(request: EmailSchema, db: Session = Depends(get_db)):
    """
    Newsletter subscription endpoint
    """

    # check for duplicate email
    NewsletterService.check_existing_subscriber(db, request)

    # Save user to the database
    NewsletterService.create(db, request)

    return success_response(
        message="Thank you for subscribing to our newsletter.",
        status_code=status.HTTP_201_CREATED,
    )

<<<<<<< HEAD
@newsletter.get('/newsletters/subscribers', response_model=success_response, status_code=200,)
=======

@newsletter.get(
    "/",
    response_model=success_response,
    status_code=200,
)
>>>>>>> a55ecefa
def retrieve_subscribers(
    db: Session = Depends(get_db),
    admin: User = Depends(user_service.get_current_super_admin),
):
    """
    Retrieve all newsletter subscription from database
    """

    subscriptions = NewsletterService.fetch_all(db)
    subs_filtered = list(
        map(lambda x: EmailRetrieveSchema.model_validate(x), subscriptions)
    )

    if len(subs_filtered) == 0:
        subs_filtered = [{}]

    return success_response(
<<<<<<< HEAD
        message = "Subscriptions retrieved successfully",
        status_code = 200,
        data = jsonable_encoder(subs_filtered)
    )

@newsletter.get('/newsletters', status_code=200)
def get_all_newsletters(
    db:Session = Depends(get_db),
    page_size: Annotated[int, Query(ge=1, description="Number of products per page")] = 10,
    page: Annotated[int, Query(ge=1, description="Page number (starts from 1)")] = 0,
):
    """
    Retrieving all newsletters
    """

    return paginated_response(
        db=db,
        skip=page,
        limit = page_size,
        model = Newsletter
    )

=======
        message="Subscriptions retrieved successfully",
        status_code=200,
        data=jsonable_encoder(subs_filtered),
    )

@newsletter.get('/{id}', response_model=SingleNewsletterResponse, status_code=status.HTTP_200_OK)
async def get_single_newsletter(
    id: str,
    db: Annotated[Session, Depends(get_db)],
    ):
    """Retrieves a single newsletter.

    Args:
        id: The id of the job for the newsletter
        db: database Session object

    Returns:
        SingleNewslettersResponse: response on success
    """
    newsletterservice = NewsletterService()
    return newsletterservice.fetch(news_id=id, db=db)

@newsletter.delete(
    "/{id}",
    status_code=status.HTTP_204_NO_CONTENT,
    summary="Delete single newsletter",
    description="Endpoint to delete a single newsletter by ID",
)
def delete_newsletter(
    id: str,
    db: Session = Depends(get_db),
    current_user: User = Depends(user_service.get_current_super_admin),
):
    """Endpoint to delete a newsletter"""
    NewsletterService.delete(db=db, id=id)
>>>>>>> a55ecefa
<|MERGE_RESOLUTION|>--- conflicted
+++ resolved
@@ -1,32 +1,18 @@
-<<<<<<< HEAD
-from fastapi import APIRouter, Depends, status,Query
-=======
-from fastapi import APIRouter, Depends, status
+from fastapi import APIRouter, Depends, status , Query
 from typing import Annotated
->>>>>>> a55ecefa
 from sqlalchemy.orm import Session
-from typing import Annotated
 from api.utils.success_response import success_response
 from api.v1.schemas.newsletter import EmailSchema, EmailRetrieveSchema, SingleNewsletterResponse
 from api.db.database import get_db
-from api.v1.services.newsletter import NewsletterService
+from api.v1.services.newsletter import NewsletterService, Newsletter
 from fastapi.encoders import jsonable_encoder
-from api.v1.models.newsletter import Newsletter
 from api.v1.models.user import User
 from api.v1.services.user import user_service
-<<<<<<< HEAD
-from api.v1.services.newsletter import NewsletterService
 from api.utils.pagination import paginated_response
-newsletter = APIRouter(prefix='/pages', tags=['Newsletter'])
-
-@newsletter.post('/newsletters/subscribers')
-=======
-
 newsletter = APIRouter(prefix="/pages/newsletters", tags=["Newsletter"])
 
 
-@newsletter.post("/")
->>>>>>> a55ecefa
+@newsletter.post("/subscribers")
 async def sub_newsletter(request: EmailSchema, db: Session = Depends(get_db)):
     """
     Newsletter subscription endpoint
@@ -43,16 +29,12 @@
         status_code=status.HTTP_201_CREATED,
     )
 
-<<<<<<< HEAD
-@newsletter.get('/newsletters/subscribers', response_model=success_response, status_code=200,)
-=======
 
 @newsletter.get(
-    "/",
+    "/subscribers",
     response_model=success_response,
     status_code=200,
 )
->>>>>>> a55ecefa
 def retrieve_subscribers(
     db: Session = Depends(get_db),
     admin: User = Depends(user_service.get_current_super_admin),
@@ -70,30 +52,6 @@
         subs_filtered = [{}]
 
     return success_response(
-<<<<<<< HEAD
-        message = "Subscriptions retrieved successfully",
-        status_code = 200,
-        data = jsonable_encoder(subs_filtered)
-    )
-
-@newsletter.get('/newsletters', status_code=200)
-def get_all_newsletters(
-    db:Session = Depends(get_db),
-    page_size: Annotated[int, Query(ge=1, description="Number of products per page")] = 10,
-    page: Annotated[int, Query(ge=1, description="Page number (starts from 1)")] = 0,
-):
-    """
-    Retrieving all newsletters
-    """
-
-    return paginated_response(
-        db=db,
-        skip=page,
-        limit = page_size,
-        model = Newsletter
-    )
-
-=======
         message="Subscriptions retrieved successfully",
         status_code=200,
         data=jsonable_encoder(subs_filtered),
@@ -129,4 +87,22 @@
 ):
     """Endpoint to delete a newsletter"""
     NewsletterService.delete(db=db, id=id)
->>>>>>> a55ecefa
+
+@newsletter.get('', status_code=200)
+def get_all_newsletters(
+    db:Session = Depends(get_db),
+    page_size: Annotated[int, Query(ge=1, description="Number of products per page")] = 10,
+    page: Annotated[int, Query(ge=1, description="Page number (starts from 1)")] = 0,
+):
+    """
+    Retrieving all newsletters
+    """
+
+    return paginated_response(
+        db=db,
+        skip=page,
+        limit = page_size,
+        model = Newsletter
+    )
+
+
