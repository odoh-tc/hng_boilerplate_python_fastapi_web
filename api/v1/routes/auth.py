--- conflicted
+++ resolved
@@ -231,8 +231,7 @@
     )
 
     return response
-<<<<<<< HEAD
-    
+
 
 # Protected route example: test route
 @auth.get("/admin")
@@ -272,8 +271,6 @@
     return response
 
     
-=======
->>>>>>> b52eb507
 
 
 @auth.post("/request-magic-link", status_code=status.HTTP_200_OK)
