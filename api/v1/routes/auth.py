--- conflicted
+++ resolved
@@ -3,13 +3,9 @@
 from sqlalchemy.orm import Session, relationship
 from api.utils.success_response import success_response
 from api.v1.models import User
-<<<<<<< HEAD
-from datetime import timedelta
-=======
 from typing import Annotated
 from datetime import datetime, timedelta
 
->>>>>>> 0df6ccfe
 from api.v1.schemas.user import UserCreate
 from api.v1.schemas.token import EmailRequest, TokenRequest
 from api.utils.email_service import send_mail
@@ -176,10 +172,5 @@
 
 # Protected route example: test route
 @auth.get("/admin")
-<<<<<<< HEAD
-def read_admin_data(current_admin: User = Depends(get_current_admin)):
-    return {"message": "Hello, admin!"}
-=======
 def read_admin_data(current_admin: Annotated[User, Depends(user_service.get_current_super_admin)]):
-    return {"message": "Hello, admin!"}
->>>>>>> 0df6ccfe
+    return {"message": "Hello, admin!"}