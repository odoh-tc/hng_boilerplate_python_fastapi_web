from fastapi import Depends, status, APIRouter, Response, Request
from fastapi.encoders import jsonable_encoder
from sqlalchemy.orm import Session
from api.utils.success_response import success_response
from api.utils.send_mail import send_magic_link
from api.v1.models import User
<<<<<<< HEAD
=======
from api.v1.schemas.user import Token
>>>>>>> bb23a5e0
from datetime import timedelta

from api.v1.schemas.user import LoginRequest, UserCreate, EmailRequest
from api.v1.schemas.token import TokenRequest

from api.utils.email_service import send_mail
from datetime import timedelta
from api.v1.schemas.user import UserCreate, MagicLinkRequest
from api.db.database import get_db
from api.v1.services.user import user_service
from api.v1.services.auth import AuthService

auth = APIRouter(prefix="/auth", tags=["Authentication"])

  
@auth.post("/register", status_code=status.HTTP_201_CREATED, response_model=success_response)
def register(response: Response, user_schema: UserCreate, db: Session = Depends(get_db)):
    '''Endpoint for a user to register their account'''

    # Create user account
    user = user_service.create(db=db, schema=user_schema)

    # Create access and refresh tokens
    access_token = user_service.create_access_token(user_id=user.id)
    refresh_token = user_service.create_refresh_token(user_id=user.id)

    response = success_response(
        status_code=201,
        message='User created successfully',
        data={
            'access_token': access_token,
            'token_type': 'bearer',
            'user': jsonable_encoder(
                user, 
                exclude=['password', 'is_super_admin', 'is_deleted', 'is_verified', 'updated_at']
            ),
        }
    )

    # Add refresh token to cookies
    response.set_cookie(
        key="refresh_token",
        value=refresh_token,
        expires=timedelta(days=60),
        httponly=True,
        secure=True,
        samesite="none",
    )

    return response


@auth.post(path="/register-super-admin", status_code=status.HTTP_201_CREATED)
def register_as_super_admin(user: UserCreate, db: Session = Depends(get_db)):
    """Endpoint for super admin creation"""

    user = user_service.create_admin(db=db, schema=user)

    # Create access and refresh tokens
    access_token = user_service.create_access_token(user_id=user.id)
    refresh_token = user_service.create_refresh_token(user_id=user.id)

    response = success_response(
        status_code=201,
        message="User Created Successfully",
        data={
            'access_token': access_token,
            'token_type': 'bearer',
            'user': jsonable_encoder(
                user, 
                exclude=['password', 'is_deleted', 'is_verified', 'updated_at']
            ),
        }
    )

    # Add refresh token to cookies
    response.set_cookie(
        key="refresh_token",
        value=refresh_token,
        expires=timedelta(days=60),
        httponly=True,
        secure=True,
        samesite="none",
    )

    return response


@auth.post("/login", status_code=status.HTTP_200_OK)
def login(login_request: LoginRequest, db: Session = Depends(get_db)):
    '''Endpoint to log in a user'''

    # Authenticate the user
    user = user_service.authenticate_user(
        db=db,
        email=login_request.email,
        password=login_request.password
    )

    # Generate access and refresh tokens
    access_token = user_service.create_access_token(user_id=user.id)
    refresh_token = user_service.create_refresh_token(user_id=user.id)

    response = success_response(
        status_code=200,
        message='Login successful',
        data={
            'access_token': access_token,
            'token_type': 'bearer',
            'user': jsonable_encoder(
                user, 
                exclude=['password', 'is_super_admin', 'is_deleted', 'is_verified', 'updated_at']
            ),
        }
    )

    # Add refresh token to cookies
    response.set_cookie(
        key="refresh_token",
        value=refresh_token,
        expires=timedelta(days=30),
        httponly=True,
        secure=True,
        samesite="none",
    )

    return response


@auth.post("/logout", status_code=status.HTTP_200_OK)
def logout(response: Response, db: Session = Depends(get_db), current_user: User = Depends(user_service.get_current_user)):
    '''Endpoint to log a user out of their account'''

    response = success_response(
        status_code=200,
        message='User logged put successfully'
    )

    # Delete refresh token from cookies
    response.delete_cookie(key='refresh_token')

    return response


@auth.post("/refresh-access-token", status_code=status.HTTP_200_OK)
def refresh_access_token(request: Request, response: Response, db: Session = Depends(get_db)):
    '''Endpoint to log a user out of their account'''

    # Get refresh token
    current_refresh_token = request.cookies.get('refresh_token')

    # Create new access and refresh tokens
    access_token, refresh_token = user_service.refresh_access_token(current_refresh_token=current_refresh_token)

    response = success_response(
        status_code=200,
        message='Tokens refreshed cuccessfully',
        data={
            'access_token': access_token,
            'token_type': 'bearer',
        }
    )

    # Add refresh token to cookies
    response.set_cookie(
        key="refresh_token",
        value=refresh_token,
        expires=timedelta(days=30),
        httponly=True,
        secure=True,
        samesite="none",
    )

    return response

@auth.post("/request-token", status_code=status.HTTP_200_OK)
async def request_signin_token(email_schema: EmailRequest, db: Session = Depends(get_db)):
    '''Generate and send a 6-digit sign-in token to the user's email'''

    user = user_service.fetch_by_email(db, email_schema.email)

    token, token_expiry = user_service.generate_token()

    # Save the token and expiry
    user_service.save_login_token(db, user, token, token_expiry)

    # Send mail notification

    return success_response(
        status_code=200,
        message=f"Sign-in token sent to {user.email}"
    )

@auth.post("/verify-token", status_code=status.HTTP_200_OK)
async def verify_signin_token(token_schema: TokenRequest, db: Session = Depends(get_db)):
    '''Verify the 6-digit sign-in token and log in the user'''

    user = user_service.verify_login_token(db, schema=token_schema)

    # Generate JWT token
    access_token = user_service.create_access_token(user_id=user.id)
    refresh_token = user_service.create_refresh_token(user_id=user.id)

    response = success_response(
        status_code=200,
        message='Sign in successful',
        data={
            'access_token': access_token,
            'token_type': 'bearer',
        }
    )

    # Add refresh token to cookies
    response.set_cookie(
        key="refresh_token",
        value=refresh_token,
        expires=timedelta(days=30),
        httponly=True,
        secure=True,
        samesite="none",
    )

    return response


# Protected route example: test route
@auth.get("/admin")
def read_admin_data(current_admin: Annotated[User, Depends(user_service.get_current_super_admin)]):
    return {"message": "Hello, admin!"}

# Verify Magic Link
@auth.post("/verify-magic-link")
async def verify_magic_link(token_schema: Token, db: Session = Depends(get_db)):
    user, access_token = AuthService.verify_magic_token(token_schema.access_token, db)

    refresh_token = user_service.create_refresh_token(user_id=user.id)

    response = success_response(
        status_code=200,
        message='Login successful',
        data={
            'access_token': access_token,
            'token_type': 'bearer',
            'user': jsonable_encoder(
                user, 
                exclude=['password', 'is_super_admin', 'is_deleted', 'is_verified', 'updated_at']
            ),
        }
    )

    # Add refresh token to cookies
    response.set_cookie(
        key="refresh_token",
        value=refresh_token,
        expires=timedelta(days=30),
        httponly=True,
        secure=True,
        samesite="none",
    )

    return response

    


@auth.post("/request-magic-link", status_code=status.HTTP_200_OK)
def request_magic_link(request: MagicLinkRequest, response: Response, db: Session = Depends(get_db)):
    user = user_service.fetch_by_email(
        db=db,
        email=request.email
    )
    access_token = user_service.create_access_token(user_id=user.id)
    send_magic_link(user.email, access_token)

    response = success_response(
        status_code=200,
        message=f"Magic link sent to {user.email}"
    )
    return response
<|MERGE_RESOLUTION|>--- conflicted
+++ resolved
@@ -1,20 +1,16 @@
+from datetime import timedelta
 from fastapi import Depends, status, APIRouter, Response, Request
 from fastapi.encoders import jsonable_encoder
 from sqlalchemy.orm import Session
 from api.utils.success_response import success_response
 from api.utils.send_mail import send_magic_link
 from api.v1.models import User
-<<<<<<< HEAD
-=======
 from api.v1.schemas.user import Token
->>>>>>> bb23a5e0
-from datetime import timedelta
 
 from api.v1.schemas.user import LoginRequest, UserCreate, EmailRequest
 from api.v1.schemas.token import TokenRequest
 
 from api.utils.email_service import send_mail
-from datetime import timedelta
 from api.v1.schemas.user import UserCreate, MagicLinkRequest
 from api.db.database import get_db
 from api.v1.services.user import user_service
