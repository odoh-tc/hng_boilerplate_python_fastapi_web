#!/usr/bin/env python3
"""
Module contains CRUD routes for testimonial
"""
from api.db.database import get_db
from sqlalchemy.orm import Session
from api.utils.dependencies import get_super_admin
from api.v1.models.user import User
from api.v1.models.testimonial import Testimonial
from fastapi import Depends, HTTPException, APIRouter, Request, Response, status
from fastapi.responses import JSONResponse
from api.utils.success_response import success_response
<<<<<<< HEAD
=======
from api.v1.models.testimonial import Testimonial
from api.v1.models.user import User
from api.utils.json_response import JsonResponseDict
# from api.v1.schemas.user import DeactivateUserSchema, UserBase
from api.db.database import get_db
>>>>>>> 081e2202
from api.v1.services.testimonial import testimonial_service
from api.v1.services.user import user_service

testimonial = APIRouter(prefix='/testimonials', tags=['Testimonial'])

<<<<<<< HEAD
@testimonial.delete("/{testimonial_id}")
def delete_testimonial(
    testimonial_id: str,
    current_user: User = Depends(get_super_admin),
    db: Session = Depends(get_db)
):
    """
    Function for deleting a testimonial based on testimonial id
    """
    if not testimonial_service.delete(db, testimonial_id):
        raise HTTPException(
            detail="Testimonial not found",
            status_code=status.HTTP_404_NOT_FOUND
            )
    return JSONResponse(
        content={
            "success": True,
            "message": "Testimonial deleted successfully",
            "status_code": status.HTTP_200_OK
        },
        status_code=status.HTTP_200_OK
    )
      
=======

>>>>>>> 081e2202
@testimonial.get('/{testimonial_id}', status_code=status.HTTP_200_OK)
def get_testimonial(testimonial_id, db: Session = Depends(get_db), current_user: User = Depends(user_service.get_current_user)):
    '''Endpoint to get testimonial by id'''

    testimonial = testimonial_service.fetch(db, testimonial_id)
    if testimonial and testimonial_id == testimonial.id:
        return success_response(
            status_code=200,
            message=f'Testimonial {testimonial_id} retrieved successfully',
            data={
                'id': testimonial.id,
                'client_designation': testimonial.client_designation,
                'client_name': testimonial.client_name,
                'author_id': testimonial.author_id,
                'comments': testimonial.comments,
                'content': testimonial.content,
                'ratings': testimonial.ratings, 
            }
        )
    return JSONResponse(
        status_code=404,
        content={
            "success": False,
            "status_code": 404,
            "message": f'Testimonial {testimonial_id} not found'
        }
    )


@testimonial.delete("/", response_class=JsonResponseDict)
async def delete_all_testimonials(db: Session = Depends(get_db)):
    """
    Deletes all testimonials
    """
    try:
        testimonial_service.delete_all(db)
        return JsonResponseDict(
            message="All testimonials deleted successfully",
            data={},
            status_code=status.HTTP_200_OK
        )
    except Exception as e:
        raise HTTPException(
            status_code=status.HTTP_500_INTERNAL_SERVER_ERROR,
            detail=str(e)
        )<|MERGE_RESOLUTION|>--- conflicted
+++ resolved
@@ -4,30 +4,21 @@
 """
 from api.db.database import get_db
 from sqlalchemy.orm import Session
-from api.utils.dependencies import get_super_admin
 from api.v1.models.user import User
 from api.v1.models.testimonial import Testimonial
 from fastapi import Depends, HTTPException, APIRouter, Request, Response, status
 from fastapi.responses import JSONResponse
 from api.utils.success_response import success_response
-<<<<<<< HEAD
-=======
-from api.v1.models.testimonial import Testimonial
-from api.v1.models.user import User
 from api.utils.json_response import JsonResponseDict
-# from api.v1.schemas.user import DeactivateUserSchema, UserBase
-from api.db.database import get_db
->>>>>>> 081e2202
 from api.v1.services.testimonial import testimonial_service
 from api.v1.services.user import user_service
 
 testimonial = APIRouter(prefix='/testimonials', tags=['Testimonial'])
 
-<<<<<<< HEAD
 @testimonial.delete("/{testimonial_id}")
 def delete_testimonial(
     testimonial_id: str,
-    current_user: User = Depends(get_super_admin),
+    current_user: User = Depends(user_service.get_current_user),
     db: Session = Depends(get_db)
 ):
     """
@@ -37,7 +28,7 @@
         raise HTTPException(
             detail="Testimonial not found",
             status_code=status.HTTP_404_NOT_FOUND
-            )
+        )
     return JSONResponse(
         content={
             "success": True,
@@ -46,14 +37,14 @@
         },
         status_code=status.HTTP_200_OK
     )
-      
-=======
 
->>>>>>> 081e2202
 @testimonial.get('/{testimonial_id}', status_code=status.HTTP_200_OK)
-def get_testimonial(testimonial_id, db: Session = Depends(get_db), current_user: User = Depends(user_service.get_current_user)):
+def get_testimonial(
+    testimonial_id: str,
+    db: Session = Depends(get_db),
+    current_user: User = Depends(user_service.get_current_user)
+):
     '''Endpoint to get testimonial by id'''
-
     testimonial = testimonial_service.fetch(db, testimonial_id)
     if testimonial and testimonial_id == testimonial.id:
         return success_response(
@@ -78,7 +69,6 @@
         }
     )
 
-
 @testimonial.delete("/", response_class=JsonResponseDict)
 async def delete_all_testimonials(db: Session = Depends(get_db)):
     """
