from fastapi import APIRouter
from api.v1.routes.auth import auth
from api.v1.routes.newsletter import newsletter
from api.v1.routes.user import user
from api.v1.routes.product import product
from api.v1.routes.notification import notification
from api.v1.routes.testimonial import testimonial
from api.v1.routes.facebook_login import fb_auth
from api.v1.routes.blog import blog
from api.v1.routes.waitlist import waitlist as waitlist_router
from api.v1.routes.billing_plan import bill_plan
from api.v1.routes.google_login import google_auth
from api.v1.routes.invitations import invites
from api.v1.routes.profiles import profile
from api.v1.routes.jobs import jobs
from api.v1.routes.payment import payment
from api.v1.routes.organization import organization
from api.v1.routes.request_password import pwd_reset
from api.v1.routes.activity_logs import activity_logs
from api.v1.routes.contact_us import contact_us
from api.v1.routes.comment import comment
from api.v1.routes.sms_twilio import sms
from api.v1.routes.faq import faq
<<<<<<< HEAD
import api.v1.routes.payment_flutterwave
=======
from api.v1.routes.topic import topic

>>>>>>> bb23a5e0

api_version_one = APIRouter(prefix="/api/v1")

api_version_one.include_router(auth)
api_version_one.include_router(newsletter)
api_version_one.include_router(user)
api_version_one.include_router(product)
api_version_one.include_router(notification)
api_version_one.include_router(testimonial)
api_version_one.include_router(fb_auth)
api_version_one.include_router(blog)
api_version_one.include_router(waitlist_router)
api_version_one.include_router(bill_plan)
api_version_one.include_router(google_auth)
api_version_one.include_router(invites)
api_version_one.include_router(profile)
api_version_one.include_router(organization)
api_version_one.include_router(pwd_reset)
api_version_one.include_router(comment)
api_version_one.include_router(payment)
api_version_one.include_router(activity_logs)
api_version_one.include_router(contact_us)
api_version_one.include_router(comment)
api_version_one.include_router(jobs)
api_version_one.include_router(sms)
api_version_one.include_router(faq)
api_version_one.include_router(topic)<|MERGE_RESOLUTION|>--- conflicted
+++ resolved
@@ -21,12 +21,10 @@
 from api.v1.routes.comment import comment
 from api.v1.routes.sms_twilio import sms
 from api.v1.routes.faq import faq
-<<<<<<< HEAD
 import api.v1.routes.payment_flutterwave
-=======
+
 from api.v1.routes.topic import topic
 
->>>>>>> bb23a5e0
 
 api_version_one = APIRouter(prefix="/api/v1")
 
