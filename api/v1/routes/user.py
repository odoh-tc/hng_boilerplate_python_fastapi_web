from typing import Annotated, Optional
from fastapi import Depends, APIRouter, Request, status, Query, HTTPException
from fastapi.encoders import jsonable_encoder
from sqlalchemy.orm import Session

from api.utils.success_response import success_response
from api.v1.models.user import User
from api.v1.schemas.user import (
    DeactivateUserSchema,
    ChangePasswordSchema,
    ChangePwdRet, AllUsersResponse
)
from api.db.database import get_db
from api.v1.services.user import user_service


user = APIRouter(prefix="/users", tags=["Users"])


@user.get("/me", status_code=status.HTTP_200_OK, response_model=success_response)
def get_current_user_details(
    db: Session = Depends(get_db),
    current_user: User = Depends(user_service.get_current_user),
):
    """Endpoint to get current user details"""

    return success_response(
        status_code=200,
        message="User details retrieved successfully",
        data=jsonable_encoder(
            current_user,
            exclude=[
                "password",
                "is_super_admin",
                "is_deleted",
                "is_verified",
                "updated_at",
            ],
        ),
    )


@user.get('/delete', status_code=200)
async def delete_account(request: Request, db: Session = Depends(get_db), current_user: User = Depends(user_service.get_current_user)):
    '''Endpoint to delete a user account'''

    # Delete current user
    user_service.delete(db=db)

    return success_response(
        status_code=200,
        message='User deleted successfully',
    )


@user.patch("/me/password", status_code=200)
async def change_password(
    schema: ChangePasswordSchema,
    db: Session = Depends(get_db),
    user: User = Depends(user_service.get_current_user),
):
    """Endpoint to change the user's password"""

    user_service.change_password(schema.old_password, schema.new_password, user, db)

    return success_response(
        status_code=200,
        message='Password changed successfully'
    )

@user.get(path="/{user_id}", status_code=status.HTTP_200_OK)
def get_user(
    user_id : str,
    current_user : Annotated[User , Depends(user_service.get_current_user)],
    db : Session = Depends(get_db)
):
    
    user = user_service.fetch(db=db, id=user_id)

    return success_response(
        status_code=status.HTTP_200_OK,
        message='User retrieved successfully',
        data = jsonable_encoder(
            user, 
            exclude=['password', 'is_super_admin', 'is_deleted', 'is_verified', 'updated_at', 'created_at', 'is_active']
        )
    )

@user.delete(path="/{user_id}", status_code=status.HTTP_204_NO_CONTENT)
def delete_user(
    user_id: str,
    current_user: Annotated[User, Depends(user_service.get_current_super_admin)],
    db: Session = Depends(get_db),
):
    """Endpoint for user deletion (soft-delete)"""

    """

    Args:
        user_id (str): User ID
        current_user (User): Current logged in user
        db (Session, optional): Database Session. Defaults to Depends(get_db).

    Raises:
        HTTPException: 403 FORBIDDEN (Current user is not a super admin)
        HTTPException: 404 NOT FOUND (User to be deleted cannot be found)
    """

    user = user_service.fetch(db=db, id=user_id)

    # soft-delete the user
    user_service.delete(db=db, id=user_id)

@user.get('/', status_code=status.HTTP_200_OK, response_model=AllUsersResponse)
<<<<<<< HEAD
async def get_users(current_user: Annotated[User, Depends(user_service.get_current_super_admin)],
                    db: Annotated[Session, Depends(get_db)],
                    page: int = 1, per_page: int = 10,
                    is_active: Optional[bool] = Query(None),
                    is_deleted: Optional[bool] = Query(None),
                    is_verified: Optional[bool] = Query(None),
                    is_super_admin: Optional[bool] = Query(None)):
=======
async def get_users(
    current_user: Annotated[User, Depends(user_service.get_current_super_admin)],
    db: Annotated[Session, Depends(get_db)],
    page: int = 1, per_page: int = 10,
    is_active: Optional[bool] = Query(None),
    is_deleted: Optional[bool] = Query(None),
    is_verified: Optional[bool] = Query(None),
    is_super_admin: Optional[bool] = Query(None)
):
>>>>>>> ce8b1779
    """
    Retrieves all users.
    Args:
        current_user: The current user(admin) making the request
        db: database Session object
        page: the page number
        per_page: the maximum size of users for each page
        is_active: boolean to filter active users
        is_deleted: boolean to filter deleted users
        is_verified: boolean to filter verified users
        is_super_admin: boolean to filter users that are super admin
    Returns:
        UserData
    """
    query_params = {
        'is_active': is_active,
        'is_deleted': is_deleted,
        'is_verified': is_verified,
        'is_super_admin': is_super_admin,
    }
    return user_service.fetch_all(db, page, per_page, **query_params)
<|MERGE_RESOLUTION|>--- conflicted
+++ resolved
@@ -112,15 +112,6 @@
     user_service.delete(db=db, id=user_id)
 
 @user.get('/', status_code=status.HTTP_200_OK, response_model=AllUsersResponse)
-<<<<<<< HEAD
-async def get_users(current_user: Annotated[User, Depends(user_service.get_current_super_admin)],
-                    db: Annotated[Session, Depends(get_db)],
-                    page: int = 1, per_page: int = 10,
-                    is_active: Optional[bool] = Query(None),
-                    is_deleted: Optional[bool] = Query(None),
-                    is_verified: Optional[bool] = Query(None),
-                    is_super_admin: Optional[bool] = Query(None)):
-=======
 async def get_users(
     current_user: Annotated[User, Depends(user_service.get_current_super_admin)],
     db: Annotated[Session, Depends(get_db)],
@@ -130,7 +121,6 @@
     is_verified: Optional[bool] = Query(None),
     is_super_admin: Optional[bool] = Query(None)
 ):
->>>>>>> ce8b1779
     """
     Retrieves all users.
     Args:
