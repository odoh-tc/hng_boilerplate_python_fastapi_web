from pydantic import BaseModel, EmailStr, Field, PositiveFloat
from typing import List, Optional, Any, Dict, TypeVar, Generic
from datetime import datetime

T = TypeVar("T")


class ProductUpdate(BaseModel):
    """
    Pydantic model for updating a product.

    This model is used for validating and serializing data when updating
    a product in the system. It ensures that the `name` field is a required
    string, the `price` is a positive float, and the `updated_at` field
    is a datetime object that indicates when the product was last updated.

    Attributes:
        name (str): The name of the product. This field is required.
        price (PositiveFloat): The price of the product. Must be a positive number.
        description (Optional[str]): An optional description of the product.
        updated_at (datetime): The date and time when the product was last updated.
    """

    name: str = Field(..., alias="name", description="Name of the product")
    price: PositiveFloat
    description: Optional[str] = None
    updated_at: Optional[datetime] = None

    class Config:
        from_attributes = True
        populate_by_name = True


class ResponseModel(BaseModel):
    """
    A model to structure the response for the Product Update endpoint

    Attributes:
        success (bool): Indicates if the request was successful.
        status_code (int): HTTP status code of the response.
        message (str): A message describing the result.
        data (Optional[Dict[str, Any]]): Optional data payload of the respons
    """

    success: bool
    status_code: int
    message: str
    data: Optional[Dict[str, Any]] = None


class ProductBase(BaseModel):
    name: str
    description: float
    price: float


class ProductData(BaseModel):
    current_page: int
    total_pages: int
    limit: int
    total_items: int
    products: List[ProductBase]


class ProductList(BaseModel):
    status_code: int = 200
    success: bool
    message: str
    data: ProductData


<<<<<<< HEAD
class ProductCategoryBase(BaseModel):
    id: str
    name: str


class ProductVariantBase(BaseModel):
    id: str
    size: str
    price: float
    stock: int


class ProductDetailOrganization(BaseModel):
    id: str
    company_name: str
    company_email: EmailStr | None = None
    industry: str | None = None
    organization_type: str | None = None
    country: str | None = None
    state: str | None = None
    address: str | None = None
    lga: str | None = None
    created_at: datetime
    updated_at: datetime


class ProductDetail(BaseModel):
    id: str
    name: str
    description: str | None = None
    price: float
    organization: ProductDetailOrganization
    quantity: int
    image_url: str
    status: str
    archived: bool
    variants: list[ProductVariantBase]
    category: ProductCategoryBase

    class Config:
        from_attributes = True


class ProductDetailResponse(BaseModel):
    success: bool
    status_code: int
    message: str
    data: ProductDetail


=======
>>>>>>> cf45edde
# status filter
class ProductFilterResponse(BaseModel):
    id: str
    name: str
    description: Optional[str] = None
    price: float
    org_id: str
    category_id: str
    quantity: Optional[int] = 0
    image_url: str
    status: str
    archived: Optional[bool] = False
    filter_status: Optional[str] = None
    created_at: datetime
    updated_at: datetime

    class Config:
        from_attributes = True
        


class SuccessResponse(BaseModel, Generic[T]):
    message: str
    status_code: int
    data: T


class ProductCreate(BaseModel):
    name: str
    category: str
    price: PositiveFloat
    description: str = None
    quantity: int = 0
    image_url: str = "placeholder-image"<|MERGE_RESOLUTION|>--- conflicted
+++ resolved
@@ -69,7 +69,6 @@
     data: ProductData
 
 
-<<<<<<< HEAD
 class ProductCategoryBase(BaseModel):
     id: str
     name: str
@@ -120,8 +119,6 @@
     data: ProductDetail
 
 
-=======
->>>>>>> cf45edde
 # status filter
 class ProductFilterResponse(BaseModel):
     id: str
@@ -140,7 +137,6 @@
 
     class Config:
         from_attributes = True
-        
 
 
 class SuccessResponse(BaseModel, Generic[T]):
