--- conflicted
+++ resolved
@@ -1,12 +1,8 @@
-<<<<<<< HEAD
 from datetime import datetime
-=======
-from pydantic import BaseModel, Field, HttpUrl
->>>>>>> 8ca4bfc8
 from typing import List, Optional
 from uuid import UUID
 
-from pydantic import BaseModel
+from pydantic import BaseModel, Field, HttpUrl
 
 
 class BlogCreate(BaseModel):
