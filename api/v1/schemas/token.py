from datetime import datetime
from typing import List, Optional
from api.v1.models.user import User
from pydantic import BaseModel, EmailStr

# Pydantic models for request and response
class Token(BaseModel):
    access_token: str
    token_type: str

class TokenData(BaseModel):
    username: Optional[str] = None


class LoginRequest(BaseModel):
    username: str
    password: str

<<<<<<< HEAD
class OAuthToken(BaseModel):
    access_token: str
=======

class EmailRequest(BaseModel):
    email: EmailStr

class TokenRequest(BaseModel):
    email: EmailStr
    token: str
    
>>>>>>> 0e1a22d2
<|MERGE_RESOLUTION|>--- conflicted
+++ resolved
@@ -16,10 +16,6 @@
     username: str
     password: str
 
-<<<<<<< HEAD
-class OAuthToken(BaseModel):
-    access_token: str
-=======
 
 class EmailRequest(BaseModel):
     email: EmailStr
@@ -28,4 +24,6 @@
     email: EmailStr
     token: str
     
->>>>>>> 0e1a22d2
+
+class OAuthToken(BaseModel):
+    access_token: str