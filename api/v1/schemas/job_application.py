<<<<<<< HEAD
"""
Job application schemas
"""
from typing_extensions import List
from pydantic import BaseModel
from typing import Optional, Union
from pydantic import BaseModel, EmailStr, field_validator, ConfigDict
import re

=======

"""
Job application schemas
"""
from pydantic import BaseModel, ConfigDict, EmailStr, field_validator


from typing import Union, Optional
import re

class JobApplicationData(BaseModel):
    """
    Schema for job application base
    """
    job_id: str
    applicant_name: str
    applicant_email: str
    resume_link: str
    portfolio_link: Union[str, None]
    cover_letter: Union[str, None]
    application_status: str

    model_config = ConfigDict(from_attributes=True)

class SingleJobAppResponse(BaseModel):
    """
    Single job application response schema
    """
    status: str
    message: str
    status_code: int
    data: JobApplicationData

>>>>>>> 54104532
class JobApplicationBase(BaseModel):
    """
    Schema for job application base
    """
    job_id: str
    applicant_name: str
    applicant_email: EmailStr
    resume_link: str
    portfolio_link: Union[str, None]
    cover_letter: Union[str, None]
    application_status: str

<<<<<<< HEAD

    model_config = ConfigDict(from_attributes=True)

class JobApplicationData(BaseModel):
    """
    Schema for job application data
    """

    page: int = 1
    per_page: int = 20
    total_pages: int = 0
    applications: List[JobApplicationBase] = []

class JobApplicationResponse(BaseModel):
    status_code: int = 200
    message: str
    success: bool = True
    data: JobApplicationData


class SingleJobAppResponse(BaseModel):
    """
    Single job application response schema
    """
    status: str
    message: str
    status_code: int
    data: JobApplicationBase


=======
>>>>>>> 54104532
class CreateJobApplication(BaseModel):
    '''Schema for creating job application'''

    applicant_name: str
    applicant_email: EmailStr
    cover_letter: str
    resume_link: str
    portfolio_link: Optional[str] = None
    application_status: str = 'pending'

    @field_validator('resume_link', 'portfolio_link')
    def validate_links(cls, v):
        # Regular expression pattern to match valid URLs
        url_regex = re.compile(
            r'^(https?:\/\/)?'  # optional scheme
            r'((([a-zA-Z0-9\-]+)\.)+[a-zA-Z]{2,})'  # domain
            r'(\/[^\s]*)?$'  # path
        )
        if not url_regex.match(v):
            raise ValueError('Invalid URL format')
        return v


class UpdateJobApplication(BaseModel):
    '''Schema for updating job application'''

    applicant_name: Optional[str] = None
    applicant_email: Optional[EmailStr] = None
    cover_letter: Optional[str] = None
    resume_link: Optional[str] = None
    portfolio_link: Optional[str] = None
    application_status: Optional[str] = None

    @field_validator('resume_link', 'portfolio_link')
    def validate_links(cls, v):
        # Regular expression pattern to match valid URLs
        url_regex = re.compile(
            r'^(https?:\/\/)?'  # optional scheme
            r'((([a-zA-Z0-9\-]+)\.)+[a-zA-Z]{2,})'  # domain
            r'(\/[^\s]*)?$'  # path
        )
        if not url_regex.match(v):
            raise ValueError('Invalid URL format')
        return v
<|MERGE_RESOLUTION|>--- conflicted
+++ resolved
@@ -1,15 +1,3 @@
-<<<<<<< HEAD
-"""
-Job application schemas
-"""
-from typing_extensions import List
-from pydantic import BaseModel
-from typing import Optional, Union
-from pydantic import BaseModel, EmailStr, field_validator, ConfigDict
-import re
-
-=======
-
 """
 Job application schemas
 """
@@ -42,7 +30,6 @@
     status_code: int
     data: JobApplicationData
 
->>>>>>> 54104532
 class JobApplicationBase(BaseModel):
     """
     Schema for job application base
@@ -54,8 +41,6 @@
     portfolio_link: Union[str, None]
     cover_letter: Union[str, None]
     application_status: str
-
-<<<<<<< HEAD
 
     model_config = ConfigDict(from_attributes=True)
 
@@ -86,8 +71,6 @@
     data: JobApplicationBase
 
 
-=======
->>>>>>> 54104532
 class CreateJobApplication(BaseModel):
     '''Schema for creating job application'''
 
@@ -131,4 +114,4 @@
         )
         if not url_regex.match(v):
             raise ValueError('Invalid URL format')
-        return v
+        return v