--- conflicted
+++ resolved
@@ -1,9 +1,5 @@
 from pydantic import BaseModel
 from typing import List
-<<<<<<< HEAD
-
-=======
->>>>>>> f61bedf1
 
 class RoleCreate(BaseModel):
     role_name: str
