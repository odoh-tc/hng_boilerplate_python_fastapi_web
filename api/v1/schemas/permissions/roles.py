from pydantic import BaseModel
from uuid_extensions import uuid7
from typing import Dict, Any, Optional


class RoleCreate(BaseModel):
    name: str

class RoleResponse(BaseModel):
    id: str
    name: str

    class Config:
        from_attributes = True

class RoleAssignRequest(BaseModel):
    role_id: str


class RemoveUserFromRoleResponse(BaseModel):
    status_code: int
    message: str
    
    
class RoleDeleteResponse(BaseModel):
    id: str
    message: str

    class Config:
        orm_mode = True

        from_attributes = True
        
        
<<<<<<< HEAD
class ResponseModel(BaseModel):
    success: bool
    status_code: int
    message: str
    data: Optional[Dict[str, Any]] = None
=======
>>>>>>> 9ce291ff
<|MERGE_RESOLUTION|>--- conflicted
+++ resolved
@@ -29,14 +29,4 @@
     class Config:
         orm_mode = True
 
-        from_attributes = True
-        
-        
-<<<<<<< HEAD
-class ResponseModel(BaseModel):
-    success: bool
-    status_code: int
-    message: str
-    data: Optional[Dict[str, Any]] = None
-=======
->>>>>>> 9ce291ff
+        from_attributes = True