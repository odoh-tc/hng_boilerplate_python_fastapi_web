from pydantic import BaseModel
from uuid_extensions import uuid7
from typing import Dict, Any, Optional


class RoleCreate(BaseModel):
    name: str

class RoleResponse(BaseModel):
    id: str
    name: str

    class Config:
        from_attributes = True

class RoleAssignRequest(BaseModel):
    role_id: str
    
    
class RoleDeleteResponse(BaseModel):
    id: str
    message: str

    class Config:
        from_attributes = True
        
        
class ResponseModel(BaseModel):
    success: bool
    status_code: int
    message: str
<<<<<<< HEAD
    data: Optional[Dict[str, Any]] = None
=======
    data: Optional[Dict[str, Any]] = None
    
>>>>>>> bf0db3a1
<|MERGE_RESOLUTION|>--- conflicted
+++ resolved
@@ -29,9 +29,5 @@
     success: bool
     status_code: int
     message: str
-<<<<<<< HEAD
     data: Optional[Dict[str, Any]] = None
-=======
-    data: Optional[Dict[str, Any]] = None
-    
->>>>>>> bf0db3a1
+    