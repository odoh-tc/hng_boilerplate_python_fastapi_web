--- conflicted
+++ resolved
@@ -9,11 +9,6 @@
 class TestimonialService(Service):
     """Product service functionality"""
 
-<<<<<<< HEAD
-    def create(self, db: Session, schema):
-        """Create testimonial"""
-        pass
-=======
     def create(self, db: Session,  user: User, data: CreateTestimonial):
         '''Create testimonial'''
         new_testimonial = Testimonial(
@@ -25,10 +20,10 @@
         db.commit()
         db.refresh(new_testimonial)
         return new_testimonial
->>>>>>> 50991511
 
-    def fetch_all(self, page: int, page_size: int, db: Session):
-        """Fetch all testimonial with pagination"""
+
+    def fetch_all(self, page :int , page_size : int, db: Session):
+        '''Fetch all testimonial with pagination'''
         offset = (page - 1) * page_size
         testimonials = db.query(Testimonial).offset(offset).limit(page_size).all()
 
