--- conflicted
+++ resolved
@@ -40,13 +40,8 @@
                 raise HTTPException(status_code=404, detail="Permission not found.")
             
             # Assign the permission to the role
-<<<<<<< HEAD
-            # Ensure role_permissions table exists and create the association
-            db.execute(role_permissions.insert().values(role_id=role_id, permission_id=permission_id))
-=======
             stmt = role_permissions.insert().values(role_id=role_id, permission_id=permission_id)
             db.execute(stmt)
->>>>>>> 9ce291ff
             db.commit()
             
             response = success_response(200, "Permission assigned successfully")
