from sqlalchemy.orm import Session
from api.v1.models.permissions.role import Role
from api.v1.models.permissions.user_org_role import user_organization_roles
from api.v1.models.permissions.role_permissions import role_permissions
from api.v1.schemas.permissions.roles import RoleDeleteResponse
from api.v1.models.permissions.permissions import Permission
from api.v1.schemas.permissions.roles import RoleCreate
from uuid_extensions import uuid7
from api.utils.success_response import success_response
from fastapi import HTTPException
from sqlalchemy.exc import IntegrityError
from sqlalchemy import update, insert
from api.utils.db_validators import check_model_existence
from api.v1.services.organization import organization_service as org_service


class RoleService:

    @staticmethod
    def create_role(db: Session, role: RoleCreate) -> Role:
        try:
            db_role = Role(name=role.name, is_builtin=role.is_builtin)
            db.add(db_role)
            db.commit()
            db.refresh(db_role)
            response = success_response(201, f'Role {role.name} created successfully', db_role)
            return response
        except IntegrityError as e:
            db.rollback()
            raise HTTPException(
                status_code=400, detail="A role with this name already exists."
            )
        except Exception as e:
            db.rollback()
            raise HTTPException(
                status_code=500, detail="An unexpected error occurred: " + str(e)
            )

    @staticmethod
    def assign_role_to_user(db: Session, org_id: uuid7, user_id: uuid7, role_id: uuid7):
        user_org = db.execute(
            user_organization_roles.select().where(
                user_organization_roles.c.user_id == user_id,
                user_organization_roles.c.organization_id == org_id,
            )
        ).fetchone()
        if not user_org:
            raise HTTPException(status_code=404, detail="User is not part of the organization")
        

        if user_org.role_id is not None:
            raise HTTPException(status_code=400, detail="User already has a role in the organization")
        
        try:
<<<<<<< HEAD
            db.execute(
                user_organization_roles.insert().values(
                    organization_id=org_id, user_id=user_id, role_id=role_id
                )
            )
            db.commit()
            return success_response(200, "role successfully added to user")
        except IntegrityError as e:
            db.rollback()
            raise HTTPException(
                status_code=400,
                detail="The role or user might not exist, or there might be a duplication issue.",
            )
        except Exception as e:
            db.rollback()
            raise HTTPException(
                status_code=500, detail="An unexpected error occurred: " + str(e)
            )
=======
        # Update the role_id for the user-organization pair
            stmt = update(user_organization_roles).where(
                user_organization_roles.c.user_id == user_id,
                user_organization_roles.c.organization_id == org_id,
            ).values(role_id=role_id)
            
            db.execute(stmt)
            db.commit()

            return success_response(200, "Role assigned to user successfully")
        except Exception as e:
            db.rollback()
            raise HTTPException(status_code=500, detail="An error occurred while assigning the role: " + str(e))

>>>>>>> 35053868

    @staticmethod
    def delete_role(db: Session, role_id: str) -> RoleDeleteResponse:
        role = db.query(Role).filter(Role.id == role_id).first()
        if not role:
            raise HTTPException(status_code=404, detail="Role not found")

        db.delete(role)
        db.commit()
        return RoleDeleteResponse(id=role_id, message="Role successfully deleted")
<<<<<<< HEAD

=======
    
    
>>>>>>> 35053868
    @staticmethod
    def get_roles_by_organization(db: Session, organization_id: str):
        roles = (
            db.query(Role)
            .join(user_organization_roles, Role.id == user_organization_roles.c.role_id)
            .filter(user_organization_roles.c.organization_id == organization_id)
            .all()
        )
        if not roles:
            raise HTTPException(
                status_code=404, detail="Roles not found for the given organization"
            )
        return roles

<<<<<<< HEAD
    @staticmethod
    def update_role_permissions(db: Session, role_id: str, permission_ids: list):
        role = db.query(Role).filter(Role.id == role_id).first()
        if not role:
            raise HTTPException(status_code=404, detail="Role not found")

        # Clear existing permissions
        db.execute(
            role_permissions.delete().where(role_permissions.c.role_id == role.id)
        )

        # Assign new permissions
        for permission_id in permission_ids:
            db.execute(
                role_permissions.insert().values(
                    role_id=role.id, permission_id=permission_id
                )
            )

        db.commit()
        db.refresh(role)
        return role
=======
    def fetch(self, db: Session, role_id: str):
        """Fetches an role by id"""

        role = check_model_existence(db, Role, role_id)

        return role

    def get_user_role_relation(self, db: Session, user_id: str, org_id: str, role: Role):
        '''Get the relation with user_id, role.id, and org_id exist'''

        if role.name not in ['user', 'guest', 'admin', 'owner']:
            raise HTTPException(status_code=400, detail="Invalid role")

        stmt = user_organization_roles.select().where(
            user_organization_roles.c.user_id == user_id,
            user_organization_roles.c.organization_id == org_id,
            user_organization_roles.c.role_id == role.id,
        )

        relation = db.execute(stmt).fetchone()

        if relation is None:
            raise HTTPException(status_code=403, detail="User not found in role")
        
        return relation

    def remove_user_from_role(self, db: Session, org_id: str, user_id: str, role: Role):
        """Delete user role relationship"""
        if self.get_user_role_relation(db, user_id, org_id, role):
            db.execute(user_organization_roles.delete().where(
                user_organization_roles.c.user_id == user_id,
                user_organization_roles.c.organization_id == org_id,
                user_organization_roles.c.role_id == role.id,
            ))
            db.commit()

>>>>>>> 35053868

role_service = RoleService()<|MERGE_RESOLUTION|>--- conflicted
+++ resolved
@@ -52,26 +52,6 @@
             raise HTTPException(status_code=400, detail="User already has a role in the organization")
         
         try:
-<<<<<<< HEAD
-            db.execute(
-                user_organization_roles.insert().values(
-                    organization_id=org_id, user_id=user_id, role_id=role_id
-                )
-            )
-            db.commit()
-            return success_response(200, "role successfully added to user")
-        except IntegrityError as e:
-            db.rollback()
-            raise HTTPException(
-                status_code=400,
-                detail="The role or user might not exist, or there might be a duplication issue.",
-            )
-        except Exception as e:
-            db.rollback()
-            raise HTTPException(
-                status_code=500, detail="An unexpected error occurred: " + str(e)
-            )
-=======
         # Update the role_id for the user-organization pair
             stmt = update(user_organization_roles).where(
                 user_organization_roles.c.user_id == user_id,
@@ -86,7 +66,6 @@
             db.rollback()
             raise HTTPException(status_code=500, detail="An error occurred while assigning the role: " + str(e))
 
->>>>>>> 35053868
 
     @staticmethod
     def delete_role(db: Session, role_id: str) -> RoleDeleteResponse:
@@ -97,12 +76,8 @@
         db.delete(role)
         db.commit()
         return RoleDeleteResponse(id=role_id, message="Role successfully deleted")
-<<<<<<< HEAD
-
-=======
     
     
->>>>>>> 35053868
     @staticmethod
     def get_roles_by_organization(db: Session, organization_id: str):
         roles = (
@@ -117,30 +92,6 @@
             )
         return roles
 
-<<<<<<< HEAD
-    @staticmethod
-    def update_role_permissions(db: Session, role_id: str, permission_ids: list):
-        role = db.query(Role).filter(Role.id == role_id).first()
-        if not role:
-            raise HTTPException(status_code=404, detail="Role not found")
-
-        # Clear existing permissions
-        db.execute(
-            role_permissions.delete().where(role_permissions.c.role_id == role.id)
-        )
-
-        # Assign new permissions
-        for permission_id in permission_ids:
-            db.execute(
-                role_permissions.insert().values(
-                    role_id=role.id, permission_id=permission_id
-                )
-            )
-
-        db.commit()
-        db.refresh(role)
-        return role
-=======
     def fetch(self, db: Session, role_id: str):
         """Fetches an role by id"""
 
@@ -177,6 +128,5 @@
             ))
             db.commit()
 
->>>>>>> 35053868
 
 role_service = RoleService()