--- conflicted
+++ resolved
@@ -240,18 +240,12 @@
         return comment
 
 
-<<<<<<< HEAD
 class BlogLikeService:
     """BlogLike service functionality"""
-=======
-class BlogDislikeService:
-    """BlogDislike service functionality"""
->>>>>>> 51788260
 
     def __init__(self, db: Session):
         self.db = db
 
-<<<<<<< HEAD
     def fetch(self, blog_like_id: str):
         """Fetch a blog like by its ID"""
         return check_model_existence(self.db, BlogLike, blog_like_id)
@@ -262,7 +256,21 @@
 
         # check that current user owns the blog like
         if blog_like.user_id != user_id:
-=======
+            raise HTTPException(
+                status_code=status.HTTP_401_UNAUTHORIZED,
+                detail="Insufficient permission"
+            )
+
+        self.db.delete(blog_like)
+        self.db.commit()
+
+        
+class BlogDislikeService:
+    """BlogDislike service functionality"""
+
+    def __init__(self, db: Session):
+        self.db = db
+
     def fetch(self, blog_dislike_id: str):
         """Fetch a blog dislike by its ID"""
         return check_model_existence(self.db, BlogDislike, blog_dislike_id)
@@ -273,15 +281,10 @@
 
         # check that current user owns the blog like
         if blog_dislike.user_id != user_id:
->>>>>>> 51788260
             raise HTTPException(
                 status_code=status.HTTP_401_UNAUTHORIZED,
                 detail="Insufficient permission"
             )
 
-<<<<<<< HEAD
-        self.db.delete(blog_like)
-=======
         self.db.delete(blog_dislike)
->>>>>>> 51788260
         self.db.commit()