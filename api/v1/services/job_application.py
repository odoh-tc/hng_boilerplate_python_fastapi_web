from typing import Any, Optional
from fastapi import HTTPException, Depends, status
from typing import Annotated
from sqlalchemy.orm import Session
from api.db.database import get_db
from api.core.base.services import Service
from api.v1.models.job import JobApplication
from api.v1.schemas.job_application import CreateJobApplication, UpdateJobApplication


class JobApplicationService(Service):
    '''Job application service functionality'''

    def create(self, db: Session, job_id: str, schema: CreateJobApplication):
        """Create a new job application"""

        job_application = JobApplication(**schema.model_dump(), job_id=job_id)

        # Check if user has already applied by checking through the email
<<<<<<< HEAD
        if db.query(JobApplication).filter(JobApplication.applicant_email == schema.applicant_email).first():
            raise HTTPException(
                status_code=400, detail='You have already applied for this role')

=======
        if db.query(JobApplication).filter(
            JobApplication.applicant_email == schema.applicant_email,
            JobApplication.job_id == job_id,
        ).first():
            raise HTTPException(status_code=400, detail='You have already applied for this role')
        
>>>>>>> bf0db3a1
        db.add(job_application)
        db.commit()
        db.refresh(job_application)

        return job_application

    def fetch_all(self, db: Session, **query_params: Optional[Any]):
        """Fetch all applications with option to search using query parameters"""

        query = db.query(JobApplication)

        # Enable filter by query parameter
        if query_params:
            for column, value in query_params.items():
                if hasattr(JobApplication, column) and value:
                    query = query.filter(
                        getattr(JobApplication, column).ilike(f"%{value}%"))

        return query.all()

    def fetch(self, db: Session, job_id: str, application_id: str):
        """Fetches a, FAQ by id"""

        job_application = db.query(JobApplication).filter(
            JobApplication.id == application_id,
            JobApplication.job_id == job_id,
        ).first()

        if not job_application:
            raise HTTPException(
                status_code=404, detail='Job application not found')

        return job_application

    def update(self, db: Session, job_id: str, application_id: str, schema: UpdateJobApplication):
        """Updates an application"""

        job_application = self.fetch(
            db=db, job_id=job_id, application_id=application_id)

        # Update the fields with the provided schema data
        update_data = schema.dict(exclude_unset=True, exclude={"id"})
        for key, value in update_data.items():
            setattr(job_application, key, value)

        db.commit()
        db.refresh(job_application)
        return job_application

    def delete(self, job_id: str, application_id: str,
               db: Annotated[Session, Depends(get_db)]):
        """
        Delete a single job application.
        Args:
            job_id: The id of the job for the applicant
            application_id: The id of the application for the job
            db: database Session object
        Returns:
            None
        """
        application: object | None = db.query(JobApplication).filter_by(job_id=job_id,
                                                                        id=application_id).first()
        if not application:
            raise HTTPException(status_code=status.HTTP_404_NOT_FOUND,
                                detail='Invalid id')
        db.delete(application)
        db.commit()


job_application_service = JobApplicationService()<|MERGE_RESOLUTION|>--- conflicted
+++ resolved
@@ -17,19 +17,12 @@
         job_application = JobApplication(**schema.model_dump(), job_id=job_id)
 
         # Check if user has already applied by checking through the email
-<<<<<<< HEAD
-        if db.query(JobApplication).filter(JobApplication.applicant_email == schema.applicant_email).first():
-            raise HTTPException(
-                status_code=400, detail='You have already applied for this role')
-
-=======
         if db.query(JobApplication).filter(
             JobApplication.applicant_email == schema.applicant_email,
             JobApplication.job_id == job_id,
         ).first():
             raise HTTPException(status_code=400, detail='You have already applied for this role')
         
->>>>>>> bf0db3a1
         db.add(job_application)
         db.commit()
         db.refresh(job_application)
