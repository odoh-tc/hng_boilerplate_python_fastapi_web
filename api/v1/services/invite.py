--- conflicted
+++ resolved
@@ -141,8 +141,13 @@
                 detail="An error occurred while adding the user to the organization",
             )
     @staticmethod
-<<<<<<< HEAD
     def delete_invitation(id: str, db: Session):
+        """Function to delete an invitation by its id
+        
+        Args:
+            session(Session): The current ORM session object.
+            id(str): Invite id string
+        """
         invitation = db.query(Invitation).filter(Invitation.id == id).first()
         if invitation:
             try:
@@ -153,7 +158,7 @@
                 raise HTTPException(status_code=500, detail="An unexpected error occurred: " + str(e))
         else:
             raise HTTPException(status_code=404, detail="Invitation not found")
-=======
+            
     def delete(session: Session, id: str):
         """Function to delete invite link
         
@@ -180,7 +185,6 @@
 
     def fetch_all(self):
         pass
->>>>>>> 9ce291ff
 
     def update(self):
         pass
