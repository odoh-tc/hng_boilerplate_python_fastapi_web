--- conflicted
+++ resolved
@@ -38,29 +38,18 @@
 
     except JWTError as e:
         raise credentials_exception
-<<<<<<< HEAD
 
-    user = db.query(User).filter(User.username == token_data.username).first()
-=======
-    
     if token_data.username:
         user = db.query(User).filter(User.username == token_data.username).first()
     else:
         user = db.query(User).filter(User.id == token_data.user_id).first()
 
->>>>>>> d5a0f086
     if user is None:
         raise credentials_exception
 
     return user
 
 
-<<<<<<< HEAD
-=======
-
-
-
->>>>>>> d5a0f086
 def get_super_admin(db: Session = Depends(get_db), token: str = Depends(oauth2_scheme)):
     user = get_current_user(db, token)
     if not user.is_super_admin:
