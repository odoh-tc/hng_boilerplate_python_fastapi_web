--- conflicted
+++ resolved
@@ -29,15 +29,11 @@
     MAIL_PORT: int = config('MAIL_PORT')
     MAIL_SERVER: str = config('MAIL_SERVER')
 
-<<<<<<< HEAD
     # FACEBOOK_APP_ID: str = config("FACEBOOK_APP_ID")
     # FACEBOOK_APP_SECRET: str = config("FACEBOOK_APP_SECRET")
 
-
     # FLUTTERWAVE_SECRET: str = config("FLUTTERWAVE_SECRET")
 
-=======
->>>>>>> ce8b1779
     TWILIO_ACCOUNT_SID: str = config("TWILIO_ACCOUNT_SID")
     TWILIO_AUTH_TOKEN: str = config("TWILIO_AUTH_TOKEN")
     TWILIO_PHONE_NUMBER: str = config("TWILIO_PHONE_NUMBER")
