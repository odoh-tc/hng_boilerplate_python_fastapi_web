--- conflicted
+++ resolved
@@ -48,11 +48,7 @@
     email_data = {"email": "test1@example.com"}
 
     # Act
-<<<<<<< HEAD
     response = client.post("/api/v1/newsletters", json=email_data)
-=======
-    response = client.post("/api/v1/pages/newsletters/subscribers", json=email_data)
->>>>>>> 6f10155c
 
     # Assert
     assert response.status_code == 201
@@ -66,11 +62,8 @@
     email_data = {"email": "test@example.com"}
 
     # Act
-<<<<<<< HEAD
     response = client.post("/api/v1/newsletters", json=email_data)
-=======
-    response = client.post("/api/v1/pages/newsletters/subscribers", json=email_data)
->>>>>>> 6f10155c
+
 
     # Assert
     assert response.status_code == 400
@@ -103,11 +96,7 @@
                     {"email": "test1@example.com"}]
         mocker.patch.object(NewsletterService, 'fetch_all', return_value=mock_subs)
 
-<<<<<<< HEAD
         response = client.get('/api/v1/newsletters')
-=======
-        response = client.get('/api/v1/pages/newsletters/subscribers')
->>>>>>> 6f10155c
 
         assert response.status_code == 200
         assert response.json()['success'] == True
@@ -121,11 +110,8 @@
 
         mocker.patch.object(NewsletterService, 'fetch_all', return_value=mock_submissions)
 
-<<<<<<< HEAD
+
         response = client.get('/api/v1/newsletters')
-=======
-        response = client.get('/api/v1/pages/newsletters/subscribers')
->>>>>>> 6f10155c
 
         assert response.status_code == 200
         assert response.json()['success'] == True
@@ -140,11 +126,8 @@
 
         with patch('api.v1.services.user.user_service.get_current_user', return_value=MagicMock(is_super_admin=False)) as cu:
 
-<<<<<<< HEAD
+
             response = client.get('/api/v1/newsletters')
-=======
-            response = client.get('/api/v1/pages/newsletters/subscribers')
->>>>>>> 6f10155c
 
             assert response.status_code == 403
 
@@ -152,12 +135,7 @@
     def test_retrieve_contact_unauthenticated(self):
         app.dependency_overrides = {}
 
-<<<<<<< HEAD
         response = client.get('/api/v1/newsletters')
-=======
-        response = client.get('/api/v1/pages/newsletters/subscribers')
->>>>>>> 6f10155c
-
         assert response.status_code == 401
 
 
