--- conflicted
+++ resolved
@@ -1,79 +1,3 @@
-<<<<<<< HEAD
-import pytest
-from fastapi.testclient import TestClient
-from main import app
-from api.v1.services.user import user_service
-from sqlalchemy.orm import Session
-from api.db.database import get_db
-from api.v1.models import User, Blog, Comment
-from uuid_extensions import uuid7
-from unittest.mock import MagicMock
-from faker import Faker
-
-fake = Faker()
-client = TestClient(app)
-
-# Mock database
-@pytest.fixture
-def mock_db_session(mocker):
-    db_session_mock = mocker.MagicMock(spec=Session)
-    app.dependency_overrides[get_db] = lambda: db_session_mock
-    return db_session_mock
-
-# Test User
-@pytest.fixture
-def test_user():
-    return User(
-        id=str(uuid7()),
-        email=fake.email(),
-        password=fake.password(),
-        first_name=fake.first_name,
-        last_name=fake.last_name,
-        is_active=True,
-    )
-
-
-@pytest.fixture
-def test_blog(test_user):
-    return Blog(
-        id=str(uuid7()),
-        author_id=test_user.id, 
-        title=fake.sentence(), 
-        content=fake.paragraphs(nb=3, ext_word_list=None)
-    )
-
-@pytest.fixture
-def test_comment(test_user, test_blog):
-    return Comment(
-        id=str(uuid7()),
-        user_id=test_user.id,
-        blog_id=test_blog.id,
-        content=fake.paragraphs(nb=3, ext_word_list=None),
-    )
-
-@pytest.fixture
-def access_token_user1(test_user):
-    return user_service.create_access_token(user_id=test_user.id)
-
-# Test adding comment to blog
-def test_like_comment(
-    mock_db_session, 
-    test_user, 
-    test_blog, 
-    test_comment,
-    access_token_user1,
-):
-    # Mock the GET method for Organization
-    def mock_get(model, ident):
-        if model == Comment and ident == test_comment.id:
-            return test_comment
-        return None
-
-    mock_db_session.get.side_effect = mock_get
-
-    # Mock the query to return test user
-    mock_db_session.query.return_value.filter.return_value.first.return_value = test_user
-=======
 # import pytest
 # from fastapi.testclient import TestClient
 # from main import app
@@ -149,7 +73,6 @@
 
 #     # Mock the query to return test user
 #     mock_db_session.query.return_value.filter.return_value.first.return_value = test_user
->>>>>>> cd4f2380
     
 #     # Mock the query to return null for existing likes
 #     mock_db_session.query.return_value.filter_by.return_value.first.return_value = []
