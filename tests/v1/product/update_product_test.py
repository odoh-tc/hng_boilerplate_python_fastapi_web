from datetime import datetime, timedelta
from unittest.mock import MagicMock
from fastapi import HTTPException
from jose import JWTError, jwt
import pytest
from fastapi.testclient import TestClient
from main import app
from api.v1.models.user import User
from api.db.database import get_db

client = TestClient(app)


@pytest.fixture
def db_session_mock():
    db_session = MagicMock()
    yield db_session


@pytest.fixture(autouse=True)
def override_get_db(db_session_mock):
    def get_db_override():
        yield db_session_mock

    app.dependency_overrides[get_db] = get_db_override
    yield
    app.dependency_overrides = {}


@pytest.fixture
def mock_jwt_decode(mocker):
    return mocker.patch("jose.jwt.decode", return_value={"user_id": "user_id"})


@pytest.fixture
def mock_get_current_user(mocker):
    user = User(id="user_id", is_super_admin=False)
    mock = mocker.patch("api.utils.dependencies.get_current_user", return_value=user)
    return mock


def create_test_token(user_id: str) -> str:
    expires = datetime.utcnow() + timedelta(minutes=30)
    data = {"user_id": user_id, "exp": expires}
    return jwt.encode(data, "secret", algorithm="HS256")


def test_update_product_with_valid_token(
    db_session_mock, mock_get_current_user, mock_jwt_decode, mocker
):
    """Test product update with a valid token."""
    mocker.patch("jose.jwt.decode", return_value={"user_id": "user_id"})

    mock_product = MagicMock()
    mock_product.id = "c9752bcc-1cf4-4476-a1ee-84b19fd0c521"
    mock_product.name = "Old Product"
    mock_product.price = 20.0
    mock_product.description = "Old Description"
    mock_product.updated_at = None
    db_session_mock().query().filter().first.return_value = mock_product

    def mock_commit():
        mock_product.name = "Updated Product"
        mock_product.price = 25.0
        mock_product.description = "Updated Description"
        mock_product.updated_at = datetime.utcnow()

    db_session_mock().commit = mock_commit

    product_update = {
        "name": "Updated Product",
        "price": 25.0,
        "description": "Updated Description",
    }

    token = create_test_token("user_id")

    response = client.put(
        "/api/v1/products/c9752bcc-1cf4-4476-a1ee-84b19fd0c521",
        json=product_update,
        headers={"Authorization": f"Bearer {token}"},
    )

    print("Update response:", response.json())  # Debugging output

    assert response.status_code == 200
<<<<<<< HEAD
    assert response.json()["message"] == "Product updated successfully"


def test_update_product_with_invalid_token(
    db_session_mock, mock_get_current_user, mock_jwt_decode, mocker
):
=======
    
    
def test_update_product_with_invalid_token(db_session_mock, mock_get_current_user, mocker):
>>>>>>> 1f0d5529
    """Test product update with an invalid token."""
    mocker.patch("jose.jwt.decode", side_effect=JWTError("Invalid token"))

    mocker.patch(
        "api.utils.dependencies.get_current_user",
        side_effect=HTTPException(status_code=401, detail="Invalid credentials"),
    )

    response = client.put(
        "/api/v1/products/c9752bcc-1cf4-4476-a1ee-84b19fd0c521",
        json={"name": "Product"},
        headers={"Authorization": "Bearer invalid_token"},
    )

    print("Invalid token response:", response.json())  # Debugging output
    assert response.status_code == 401
    assert (
        response.json()["message"] == "Could not validate crenentials"
    )  # Adjusted assertion


def test_update_product_with_missing_fields(
    db_session_mock, mock_get_current_user, mock_jwt_decode, mocker
):
    """Test product update with missing fields."""
    mocker.patch("jose.jwt.decode", return_value={"user_id": "user_id"})

    token = create_test_token("user_id")

    response = client.put(
        "/api/v1/products/c9752bcc-1cf4-4476-a1ee-84b19fd0c521",
        json={},
        headers={"Authorization": f"Bearer {token}"},
    )

    print(f"Missing fields response: {response.json()}")  # Debugging output
    assert response.status_code == 422

    errors = response.json().get("errors", [])
    assert isinstance(errors, list)
    assert any("Field required" in error.get("msg", "") for error in errors)


def test_update_product_with_special_characters(
    db_session_mock, mock_get_current_user, mock_jwt_decode, mocker
):
    """Test product update with special characters in the product name."""
    mocker.patch("jose.jwt.decode", return_value={"user_id": "user_id"})

    mock_product = MagicMock()
    mock_product.id = "c9752bcc-1cf4-4476-a1ee-84b19fd0c521"
    mock_product.name = "Special Prod@uct"
    mock_product.price = 100.0
    mock_product.description = "Special Description"
    mock_product.updated_at = None

    db_session_mock().query().filter().first.return_value = mock_product

    def mock_commit():
        mock_product.name = "Updated @Product! #2024"
        mock_product.price = 99.99
        mock_product.description = "Updated & Description!"
        mock_product.updated_at = datetime.utcnow()

    db_session_mock().commit = mock_commit

    product_update = {
        "name": "Updated @Product! #2024",
        "price": 99.99,
        "description": "Updated & Description!",
    }

    token = create_test_token("user_id")

    response = client.put(
        "/api/v1/products/c9752bcc-1cf4-4476-a1ee-84b19fd0c521",
        json=product_update,
        headers={"Authorization": f"Bearer {token}"},
    )

    print(f"Special characters response: {response.json()}")  # Debugging output
<<<<<<< HEAD
    assert response.status_code == 200
    assert response.json()["message"] == "Product updated successfully"
=======
    assert response.status_code == 200
>>>>>>> 1f0d5529
<|MERGE_RESOLUTION|>--- conflicted
+++ resolved
@@ -84,18 +84,9 @@
     print("Update response:", response.json())  # Debugging output
 
     assert response.status_code == 200
-<<<<<<< HEAD
-    assert response.json()["message"] == "Product updated successfully"
-
-
-def test_update_product_with_invalid_token(
-    db_session_mock, mock_get_current_user, mock_jwt_decode, mocker
-):
-=======
     
     
 def test_update_product_with_invalid_token(db_session_mock, mock_get_current_user, mocker):
->>>>>>> 1f0d5529
     """Test product update with an invalid token."""
     mocker.patch("jose.jwt.decode", side_effect=JWTError("Invalid token"))
 
@@ -177,9 +168,4 @@
     )
 
     print(f"Special characters response: {response.json()}")  # Debugging output
-<<<<<<< HEAD
-    assert response.status_code == 200
-    assert response.json()["message"] == "Product updated successfully"
-=======
-    assert response.status_code == 200
->>>>>>> 1f0d5529
+    assert response.status_code == 200