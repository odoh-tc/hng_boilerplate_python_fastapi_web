--- conflicted
+++ resolved
@@ -1,10 +1,7 @@
-<<<<<<< HEAD
+
 import uvicorn
-import os
 from fastapi.staticfiles import StaticFiles
-=======
 import uvicorn, os
->>>>>>> 3e8129f5
 from sqlalchemy.exc import IntegrityError
 from fastapi import HTTPException, Request
 from fastapi.templating import Jinja2Templates
