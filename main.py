from fastapi.responses import JSONResponse
from fastapi.encoders import jsonable_encoder
import uvicorn
from fastapi import HTTPException, Request
from fastapi.exceptions import RequestValidationError
from fastapi.responses import JSONResponse
from contextlib import asynccontextmanager
from fastapi import FastAPI, status
from fastapi.middleware.cors import CORSMiddleware
from starlette.requests import Request
from api.utils.json_response import JsonResponseDict

from api.utils.logger import logger
from api.utils.exceptions import (
    CustomException,
    custom_exception_handler,
    CustomWaitlistException,
    custom_waitlist_exception_handler
)
from api.v1.routes import api_version_one


@asynccontextmanager
async def lifespan(app: FastAPI):
    yield

app = FastAPI(lifespan=lifespan)

origins = [
    "http://localhost:3000",
    "http://localhost:3001",
]

app.add_middleware(
    CORSMiddleware,
    allow_origins=origins,
    allow_credentials=True,
    allow_methods=["*"],
    allow_headers=["*"],
)

app.add_exception_handler(CustomException, custom_exception_handler) # Newsletter custom exception registration
app.add_exception_handler(CustomWaitlistException, custom_waitlist_exception_handler) #Waitlist custom exception registration
app.include_router(api_version_one)


@app.get("/", tags=["Home"])
async def get_root(request: Request) -> dict:
    return JsonResponseDict(
        message="Welcome to API",
        status_code=status.HTTP_200_OK,
        data={"URL": ""}
	)


# REGISTER EXCEPTION HANDLERS

@app.exception_handler(HTTPException)
async def http_exception(request: Request, exc: HTTPException):
    '''HTTP exception handler'''

    return JSONResponse(
        status_code=exc.status_code,
        content={
            "success": False,
            "status_code": exc.status_code,
            "message": exc.detail
        }
    )

@app.exception_handler(RequestValidationError)
async def validation_exception(request: Request, exc: RequestValidationError):
    '''Validation exception handler'''

    errors = [{"loc": error["loc"], "msg": error["msg"], "type": error["type"]} for error in exc.errors()]

    return JSONResponse(
        status_code=422,
        content={
            "success": False,
            "status_code": 422,
            "message": "Invalid input",
<<<<<<< HEAD
            "errors": jsonable_encoder(exc.errors())
=======
            "errors": errors
>>>>>>> 0c32b7db
        }
    )

@app.exception_handler(Exception)
async def exception(request: Request, exc: Exception):
    '''Other exception handlers'''
    
    logger.exception(f'Exception occured; {exc}')

    return JSONResponse(
        status_code=500,
        content={
            "success": False,
            "status_code": 500,
            "message": f"An unexpected error occurred: {exc}"
        }
    )


if __name__ == "__main__":
    uvicorn.run("main:app", port=7001, reload=True)<|MERGE_RESOLUTION|>--- conflicted
+++ resolved
@@ -80,11 +80,7 @@
             "success": False,
             "status_code": 422,
             "message": "Invalid input",
-<<<<<<< HEAD
-            "errors": jsonable_encoder(exc.errors())
-=======
             "errors": errors
->>>>>>> 0c32b7db
         }
     )
 
