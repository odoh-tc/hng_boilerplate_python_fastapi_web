--- conflicted
+++ resolved
@@ -5,9 +5,6 @@
 from fastapi.middleware.cors import CORSMiddleware
 from starlette.requests import Request
 from api.db.database import Base, engine
-from api.v1.routes.auth import auth
-from api.v1.routes.roles import role
-from api.v1.routes.plans import plans
 
 from api.v1.routes.newsletter_router import (
     CustomException,
@@ -39,14 +36,7 @@
 
 app.add_exception_handler(CustomException, custom_exception_handler) # Newsletter custom exception registration
 
-<<<<<<< HEAD
-app.include_router(auth)
-app.include_router(plans)
-
-
-=======
 app.include_router(api_version_one)
->>>>>>> dbfe03ff
 
 
 
