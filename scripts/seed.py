#!/usr/bin/env python3
# """ Populates the database with seed data
# """
# import sys, os
# import warnings

# warnings.filterwarnings("ignore", category=DeprecationWarning)
# sys.path.append(os.path.abspath(os.path.join(os.path.dirname(__file__), '..')))

from api.v1.models.user import *
from api.v1.models.organization import *
# from api.v1.models.product import *
# from api.v1.models.profile import *
# from api.v1.models.blog import *
from api.v1.models.permissions.permissions import *
from api.v1.models.permissions.role import *
from api.v1.models.permissions.role_permissions import *
from api.v1.models.permissions.user_org_role import *
from api.v1.models.associations import *
# from api.v1.services.user import user_service
# from api.db.database import create_database, get_db

# # create_database()
# db = next(get_db())

# user_1 = User(
#     email="test@mail",
#     # username="testuser",
#     password=user_service.hash_password("testpass"),
#     first_name="John",
#     last_name="Doe",
# )
# user_2 = User(
#     email="test1@mail",
#     # username="testuser1",
#     password=user_service.hash_password("testpass1"),
#     first_name="Jane",
#     last_name="Boyle",
# )
# user_3 = User(
#     email="test2@mail",
#     # username="testuser2",
#     password=user_service.hash_password("testpass2"),
#     first_name="Bob",
#     last_name="Dwayne",
# )

# db.add_all([user_1, user_2, user_3])

# org_1 = Organization(
#     company_name="Python Org", 
# )
# org_2 = Organization(company_name="Django Org", )
# org_3 = Organization(
#     company_name="FastAPI Devs", 
# )


# db.add_all([org_1, org_2, org_3])


# org_1.users.extend([user_1, user_2, user_3])
# org_2.users.extend([user_1, user_3])
# org_3.users.extend([user_2, user_1])
# db.commit()

# pc = ProductCategory(name='ProductCategory')
# db.add(pc)
# db.commit()
# product_1 = Product(name="bed", price=400000, description="test product 1", org_id=org_1.id,category_id=pc.id)
# product_2 = Product(name="shoe", price=150000, description="test product 2", org_id=org_2.id, category_id=pc.id)
# product_3 = Product(name="choco", price=2000, description="test product 3", org_id=org_3.id, category_id=pc.id)
# product_4 = Product(name="Latte", price=29000, description="test product 4", org_id=org_3.id, category_id=pc.id)

# profile_1 = Profile(bio="My name is John Doe", phone_number="09022112233")
# user_1.profile = profile_1

# blog_1 = Blog(author_id=user_1.id, title="Test 1", content="Test blog one")
# blog_2 = Blog(author_id=user_2.id, title="Test 2", content="Test user two")

# db.add_all([product_1, product_2, product_3, product_4, blog_1, blog_2])
# db.commit()


# admin_user = User(
#     email="admin@example.com",
#     password=user_service.hash_password("supersecret"),
#     first_name="Admin",
#     last_name="User",
#     is_active=True,
#     is_super_admin=True,
#     is_deleted=False,
#     is_verified=True,
# )
# db.add(admin_user)
# db.commit()

# permission_1 = Permission(name='permission 1')
# permission_2 = Permission(name='permission 2')

# role_1 = Role(name='Role 1')
# role_2 = Role(name='Role 2')
# stmt = user_organization_association.insert().values(
#     user_id=user_1.id,
#     organization_id=org_1.id,
#     role='admin'
# )
# db.add_all([permission_1, permission_2, role_1, role_2])
# db.execute(stmt)
# db.commit()
# db.add(role_permissions.insert().values(role_id=role_1.id, permission_id=permission_1.id))
# db.commit()
# users = db.query(Organization).first().users
# print("Seed data succesfully")


import sys, os
import warnings

warnings.filterwarnings("ignore", category=DeprecationWarning)
sys.path.append(os.path.abspath(os.path.join(os.path.dirname(__file__), '..')))

from api.v1.models import *

from api.db.database import create_database, get_db
<<<<<<< HEAD
from api.v1.services.user import user_service
from faker import Faker
=======
from uuid_extensions import uuid7
>>>>>>> ce4a0437

# create_database()
db = next(get_db())

<<<<<<< HEAD
# Initialize Faker
fake = Faker()
admin_user = db.query(User).filter(User.email == "admin@example.com").first()

if not admin_user:
    admin_user = User(
        email="admin@example.com",
        password=user_service.hash_password("supersecret"),
        first_name="Admin",
        last_name="User",
        is_active=True,
        is_super_admin=True,
        is_deleted=False,
        is_verified=True,
    )
    db.add(admin_user)
    db.commit()

normal_user = db.query(User).filter(User.email == "user@example.com").first()

if not normal_user:
    normal_user = User(
        email="user@example.com",
        password=user_service.hash_password("supersecret"),
        first_name=fake.file_name(),
        last_name=fake.last_name(),
        is_active=True,
        is_super_admin=True,
        is_deleted=False,
        is_verified=True,
    )
    db.add(normal_user)
    db.commit()



# Create some dummy jobs
for _ in range(10):
    job = Job(
        author_id=admin_user.id,
        title=fake.job(),
        description=fake.paragraph(),
        department=fake.word(),
        location=fake.city(),
        salary=fake.random_element(["$50,000 - $70,000", "$70,000 - $90,000", "$90,000+"]),
        job_type=fake.random_element(["Full-time", "Part-time", "Contract"]),
        company_name=fake.company(),
    )
    db.add(job)
    db.commit()


jobs = db.query(Job).all()

# Create some dummy job applications
for _ in range(20):
    application = JobApplication(
        job_id=fake.random_element([i.id for i in jobs]),
        applicant_name=fake.name(),
        applicant_email=fake.email(),
        cover_letter=fake.paragraph(),
        resume_link=fake.url(),
        portfolio_link=fake.url() if fake.boolean(chance_of_getting_true=50) else None,
        application_status=fake.random_element(["pending", "accepted", "rejected"]),
    )
    db.add(application)
    db.commit()

org_1 = Organization(
    company_name="Python Org", 
)
org_2 = Organization(company_name="Django Org", )
org_3 = Organization(
    company_name="FastAPI Devs", 
=======
user_1 = User(
    id=str(uuid7()),
    email="test@mail",
    password=user_service.hash_password("testpass"),
    first_name="John",
    last_name="Doe",
)
user_2 = User(
    id=str(uuid7()),
    email="test1@mail",
    password=user_service.hash_password("testpass1"),
    first_name="Jane",
    last_name="Boyle",
)
user_3 = User(
    id=str(uuid7()),
    email="test2@mail",
    password=user_service.hash_password("testpass2"),
    first_name="Bob",
    last_name="Dwayne",
)

db.add_all([user_1, user_2, user_3])

org_1 = Organization(
    company_name="Python Org", organization_type="An organization for python develoers"
)
org_2 = Organization(company_name="Django Org", organization_type="An organization of django devs")
org_3 = Organization(
    company_name="FastAPI Devs", organization_type="An organization of Fast API devs"
>>>>>>> ce4a0437
)


db.add_all([org_1, org_2, org_3])


org_1.users.extend([normal_user, admin_user])
org_2.users.extend([ normal_user])
org_3.users.extend([admin_user ])
db.commit()
applications_for_job = db.query(JobApplication).all()
permission_1 = Permission(name='permission 1')
permission_2 = Permission(name='permission 2')

role_1 = Role(name='Role 1')
role_2 = Role(name='Role 2')
stmt = user_organization_association.insert().values(
    user_id=normal_user.id,
    organization_id=org_1.id,
    role='admin'
)
db.add_all([permission_1, permission_2, role_1, role_2])
db.execute(stmt)
db.commit()
db.add(role_permissions.insert().values(role_id=role_1.id, permission_id=permission_1.id))
db.commit()

<<<<<<< HEAD
roles = db.query(Role).all()
permisions = db.query(Permission).all()
print(roles)
print(permisions)
# roles = db.query(Role).all()
print("ID's for Job Application")
for _ in applications_for_job:
    print(f"Job aplication ID: {_.id}, Job ID: {_.job_id}")
=======
job_1 = Job(id=str(uuid7()), author_id=user_1.id, description="Test job one", title="Engineer")
job_2 = Job(id=str(uuid7()), author_id=user_2.id, description="Test job two", title="title")

application_1 = JobApplication(id=str(uuid7()), job_id=job_1.id, applicant_name=user_1.first_name, applicant_email=user_1.email,
                                resume_link="lakjfoaldflaf")
application_2 = JobApplication(id=str(uuid7()), job_id=job_2.id, applicant_name=user_2.first_name, applicant_email=user_2.email,
                                resume_link="lakjfoaldflaf")

db.add_all([job_1, job_2, application_1, application_2])
db.commit()

# users = db.query(Organization).first().users
print("Seed data succesfully")
>>>>>>> ce4a0437
<|MERGE_RESOLUTION|>--- conflicted
+++ resolved
@@ -1,119 +1,6 @@
 #!/usr/bin/env python3
-# """ Populates the database with seed data
-# """
-# import sys, os
-# import warnings
-
-# warnings.filterwarnings("ignore", category=DeprecationWarning)
-# sys.path.append(os.path.abspath(os.path.join(os.path.dirname(__file__), '..')))
-
-from api.v1.models.user import *
-from api.v1.models.organization import *
-# from api.v1.models.product import *
-# from api.v1.models.profile import *
-# from api.v1.models.blog import *
-from api.v1.models.permissions.permissions import *
-from api.v1.models.permissions.role import *
-from api.v1.models.permissions.role_permissions import *
-from api.v1.models.permissions.user_org_role import *
-from api.v1.models.associations import *
-# from api.v1.services.user import user_service
-# from api.db.database import create_database, get_db
-
-# # create_database()
-# db = next(get_db())
-
-# user_1 = User(
-#     email="test@mail",
-#     # username="testuser",
-#     password=user_service.hash_password("testpass"),
-#     first_name="John",
-#     last_name="Doe",
-# )
-# user_2 = User(
-#     email="test1@mail",
-#     # username="testuser1",
-#     password=user_service.hash_password("testpass1"),
-#     first_name="Jane",
-#     last_name="Boyle",
-# )
-# user_3 = User(
-#     email="test2@mail",
-#     # username="testuser2",
-#     password=user_service.hash_password("testpass2"),
-#     first_name="Bob",
-#     last_name="Dwayne",
-# )
-
-# db.add_all([user_1, user_2, user_3])
-
-# org_1 = Organization(
-#     company_name="Python Org", 
-# )
-# org_2 = Organization(company_name="Django Org", )
-# org_3 = Organization(
-#     company_name="FastAPI Devs", 
-# )
-
-
-# db.add_all([org_1, org_2, org_3])
-
-
-# org_1.users.extend([user_1, user_2, user_3])
-# org_2.users.extend([user_1, user_3])
-# org_3.users.extend([user_2, user_1])
-# db.commit()
-
-# pc = ProductCategory(name='ProductCategory')
-# db.add(pc)
-# db.commit()
-# product_1 = Product(name="bed", price=400000, description="test product 1", org_id=org_1.id,category_id=pc.id)
-# product_2 = Product(name="shoe", price=150000, description="test product 2", org_id=org_2.id, category_id=pc.id)
-# product_3 = Product(name="choco", price=2000, description="test product 3", org_id=org_3.id, category_id=pc.id)
-# product_4 = Product(name="Latte", price=29000, description="test product 4", org_id=org_3.id, category_id=pc.id)
-
-# profile_1 = Profile(bio="My name is John Doe", phone_number="09022112233")
-# user_1.profile = profile_1
-
-# blog_1 = Blog(author_id=user_1.id, title="Test 1", content="Test blog one")
-# blog_2 = Blog(author_id=user_2.id, title="Test 2", content="Test user two")
-
-# db.add_all([product_1, product_2, product_3, product_4, blog_1, blog_2])
-# db.commit()
-
-
-# admin_user = User(
-#     email="admin@example.com",
-#     password=user_service.hash_password("supersecret"),
-#     first_name="Admin",
-#     last_name="User",
-#     is_active=True,
-#     is_super_admin=True,
-#     is_deleted=False,
-#     is_verified=True,
-# )
-# db.add(admin_user)
-# db.commit()
-
-# permission_1 = Permission(name='permission 1')
-# permission_2 = Permission(name='permission 2')
-
-# role_1 = Role(name='Role 1')
-# role_2 = Role(name='Role 2')
-# stmt = user_organization_association.insert().values(
-#     user_id=user_1.id,
-#     organization_id=org_1.id,
-#     role='admin'
-# )
-# db.add_all([permission_1, permission_2, role_1, role_2])
-# db.execute(stmt)
-# db.commit()
-# db.add(role_permissions.insert().values(role_id=role_1.id, permission_id=permission_1.id))
-# db.commit()
-# users = db.query(Organization).first().users
-# print("Seed data succesfully")
-
-
+""" Populates the database with seed data
+"""
 import sys, os
 import warnings
 
@@ -121,94 +8,14 @@
 sys.path.append(os.path.abspath(os.path.join(os.path.dirname(__file__), '..')))
 
 from api.v1.models import *
-
+from api.v1.models.associations import Base
+from api.v1.services.user import user_service
 from api.db.database import create_database, get_db
-<<<<<<< HEAD
-from api.v1.services.user import user_service
-from faker import Faker
-=======
 from uuid_extensions import uuid7
->>>>>>> ce4a0437
 
 # create_database()
 db = next(get_db())
 
-<<<<<<< HEAD
-# Initialize Faker
-fake = Faker()
-admin_user = db.query(User).filter(User.email == "admin@example.com").first()
-
-if not admin_user:
-    admin_user = User(
-        email="admin@example.com",
-        password=user_service.hash_password("supersecret"),
-        first_name="Admin",
-        last_name="User",
-        is_active=True,
-        is_super_admin=True,
-        is_deleted=False,
-        is_verified=True,
-    )
-    db.add(admin_user)
-    db.commit()
-
-normal_user = db.query(User).filter(User.email == "user@example.com").first()
-
-if not normal_user:
-    normal_user = User(
-        email="user@example.com",
-        password=user_service.hash_password("supersecret"),
-        first_name=fake.file_name(),
-        last_name=fake.last_name(),
-        is_active=True,
-        is_super_admin=True,
-        is_deleted=False,
-        is_verified=True,
-    )
-    db.add(normal_user)
-    db.commit()
-
-
-
-# Create some dummy jobs
-for _ in range(10):
-    job = Job(
-        author_id=admin_user.id,
-        title=fake.job(),
-        description=fake.paragraph(),
-        department=fake.word(),
-        location=fake.city(),
-        salary=fake.random_element(["$50,000 - $70,000", "$70,000 - $90,000", "$90,000+"]),
-        job_type=fake.random_element(["Full-time", "Part-time", "Contract"]),
-        company_name=fake.company(),
-    )
-    db.add(job)
-    db.commit()
-
-
-jobs = db.query(Job).all()
-
-# Create some dummy job applications
-for _ in range(20):
-    application = JobApplication(
-        job_id=fake.random_element([i.id for i in jobs]),
-        applicant_name=fake.name(),
-        applicant_email=fake.email(),
-        cover_letter=fake.paragraph(),
-        resume_link=fake.url(),
-        portfolio_link=fake.url() if fake.boolean(chance_of_getting_true=50) else None,
-        application_status=fake.random_element(["pending", "accepted", "rejected"]),
-    )
-    db.add(application)
-    db.commit()
-
-org_1 = Organization(
-    company_name="Python Org", 
-)
-org_2 = Organization(company_name="Django Org", )
-org_3 = Organization(
-    company_name="FastAPI Devs", 
-=======
 user_1 = User(
     id=str(uuid7()),
     email="test@mail",
@@ -239,44 +46,45 @@
 org_2 = Organization(company_name="Django Org", organization_type="An organization of django devs")
 org_3 = Organization(
     company_name="FastAPI Devs", organization_type="An organization of Fast API devs"
->>>>>>> ce4a0437
 )
 
 
 db.add_all([org_1, org_2, org_3])
 
 
-org_1.users.extend([normal_user, admin_user])
-org_2.users.extend([ normal_user])
-org_3.users.extend([admin_user ])
-db.commit()
-applications_for_job = db.query(JobApplication).all()
-permission_1 = Permission(name='permission 1')
-permission_2 = Permission(name='permission 2')
-
-role_1 = Role(name='Role 1')
-role_2 = Role(name='Role 2')
-stmt = user_organization_association.insert().values(
-    user_id=normal_user.id,
-    organization_id=org_1.id,
-    role='admin'
-)
-db.add_all([permission_1, permission_2, role_1, role_2])
-db.execute(stmt)
-db.commit()
-db.add(role_permissions.insert().values(role_id=role_1.id, permission_id=permission_1.id))
+org_1.users.extend([user_1, user_2, user_3])
+org_2.users.extend([user_1, user_3])
+org_3.users.extend([user_2, user_1])
 db.commit()
 
-<<<<<<< HEAD
-roles = db.query(Role).all()
-permisions = db.query(Permission).all()
-print(roles)
-print(permisions)
-# roles = db.query(Role).all()
-print("ID's for Job Application")
-for _ in applications_for_job:
-    print(f"Job aplication ID: {_.id}, Job ID: {_.job_id}")
-=======
+product_1 = Product(name="bed", price=400000, description="test product 1", org_id=org_1.id)
+product_2 = Product(name="shoe", price=150000, description="test product 2", org_id=org_2.id)
+product_3 = Product(name="choco", price=2000, description="test product 3", org_id=org_3.id)
+product_4 = Product(name="Latte", price=29000, description="test product 4", org_id=org_3.id)
+
+profile_1 = Profile(bio="My name is John Doe", phone_number="09022112233")
+user_1.profile = profile_1
+
+blog_1 = Blog(author_id=user_1.id, title="Test 1", content="Test blog one")
+blog_2 = Blog(author_id=user_2.id, title="Test 2", content="Test user two")
+
+db.add_all([product_1, product_2, product_3, product_4, blog_1, blog_2])
+db.commit()
+
+
+admin_user = User(
+    email="admin@example.com",
+    password=user_service.hash_password("supersecret"),
+    first_name="Admin",
+    last_name="User",
+    is_active=True,
+    is_super_admin=True,
+    is_deleted=False,
+    is_verified=True,
+)
+db.add(admin_user)
+db.commit()
+
 job_1 = Job(id=str(uuid7()), author_id=user_1.id, description="Test job one", title="Engineer")
 job_2 = Job(id=str(uuid7()), author_id=user_2.id, description="Test job two", title="title")
 
@@ -289,5 +97,4 @@
 db.commit()
 
 # users = db.query(Organization).first().users
-print("Seed data succesfully")
->>>>>>> ce4a0437
+print("Seed data succesfully")