--- conflicted
+++ resolved
@@ -5,17 +5,7 @@
 from decouple import config as decouple_config
 from api.v1.models import *
 from api.v1.models.base import Base
-<<<<<<< HEAD
-from api.v1.models.subscription import Subscription
-from api.v1.models.blog import Blog
-from api.v1.models.job import Job
-from api.v1.models.invitation import Invitation
-from api.v1.models.role import Role
-from api.v1.models.permission import Permission
-from api.v1.models.plans import SubscriptionPlan
-=======
 
->>>>>>> dbfe03ff
 
 # this is the Alembic Config object, which provides
 # access to the values within the .ini file in use.
